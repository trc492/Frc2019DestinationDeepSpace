/*
 * Copyright (c) 2019 Titan Robotics Club (http://www.titanrobotics.com)
 *
 * Permission is hereby granted, free of charge, to any person obtaining a copy
 * of this software and associated documentation files (the "Software"), to deal
 * in the Software without restriction, including without limitation the rights
 * to use, copy, modify, merge, publish, distribute, sublicense, and/or sell
 * copies of the Software, and to permit persons to whom the Software is
 * furnished to do so, subject to the following conditions:
 *
 * The above copyright notice and this permission notice shall be included in
 * all copies or substantial portions of the Software.
 *
 * THE SOFTWARE IS PROVIDED "AS IS", WITHOUT WARRANTY OF ANY KIND, EXPRESS OR
 * IMPLIED, INCLUDING BUT NOT LIMITED TO THE WARRANTIES OF MERCHANTABILITY,
 * FITNESS FOR A PARTICULAR PURPOSE AND NONINFRINGEMENT. IN NO EVENT SHALL THE
 * AUTHORS OR COPYRIGHT HOLDERS BE LIABLE FOR ANY CLAIM, DAMAGES OR OTHER
 * LIABILITY, WHETHER IN AN ACTION OF CONTRACT, TORT OR OTHERWISE, ARISING FROM,
 * OUT OF OR IN CONNECTION WITH THE SOFTWARE OR THE USE OR OTHER DEALINGS IN THE
 * SOFTWARE.
 */

package team492;

import trclib.TrcEvent;
import trclib.TrcRobot;
import trclib.TrcStateMachine;
import trclib.TrcTaskMgr;
import trclib.TrcPixyCam2.Vector;

public class CmdRobotTargetAlign
{
    private static final String instanceName = "CmdRobotTargetAlign";

    public enum State
    {
        START, ALIGN_ROBOT, DONE
    }

    private Robot robot;
    private TrcEvent event;
    private TrcStateMachine<State> sm;
    private TrcTaskMgr.TaskObject lineAlignmentTask;
    private TrcEvent onFinishedEvent;
    private double targetX = 0.0;
    private double targetY = 0.0;

    private LineFollowingUtils lfu;

    public CmdRobotTargetAlign(Robot robot)
    {
        this.robot = robot;
        lfu = new LineFollowingUtils();
        sm = new TrcStateMachine<>(instanceName + ".stateMachine");
        event = new TrcEvent(instanceName + ".event");
        lineAlignmentTask = TrcTaskMgr.getInstance().createTask(instanceName + ".lineAlignTask", this::lineAlignTask);
    }

    public boolean isActive()
    {
        return sm.isEnabled();
    }

    public void start(TrcEvent event)
    {
        this.onFinishedEvent = event;
        setEnabled(true);
        sm.start(State.START);
    }

    public void cancel()
    {
        if (isActive())
        {
            if (onFinishedEvent != null)
            {
                onFinishedEvent.set(true);
            }
            stop();
        }
    }

    private void stop()
    {
        sm.stop();
        robot.pidDrive.cancel();
        onFinishedEvent = null;
        setEnabled(false);
    }

    private void setEnabled(boolean enabled)
    {
        if (enabled)
        {
            lineAlignmentTask.registerTask(TrcTaskMgr.TaskType.POSTCONTINUOUS_TASK);
            sm.start(State.START);
        }
        else
        {
            lineAlignmentTask.unregisterTask(TrcTaskMgr.TaskType.POSTCONTINUOUS_TASK);
        }
    }

    private int alignAngleTries = 0;

    private void lineAlignTask(TrcTaskMgr.TaskType type, TrcRobot.RunMode mode)
    {
        State state = sm.checkReadyAndGetState();
        State nextState;

        if (state != null)
        {
            switch (sm.getState())
            {
                case START:
                    alignAngleTries = 0;
                    robot.globalTracer.traceInfo(instanceName, "%s: Starting robot alignment assist.", state);
                    sm.setState(State.ALIGN_ROBOT);
                    break;

                case ALIGN_ROBOT:
                    robot.globalTracer.traceInfo(instanceName, "%s: Trying to align robot (try %d of 3)", state,
                        alignAngleTries);
<<<<<<< HEAD
                    Vector lineVector = robot.pixy.getLineVector();
=======
                    Vector[] possiblePaths = robot.pixy.getLineVectors();
                    event.clear();
                    event.set(true); // Signal the event, this will be cleared later in case of PID drive
>>>>>>> 3891d25b

                    if (lineVector == null)
                    {
                        robot.globalTracer.traceInfo(instanceName, "%s: I don't see a line! Quitting...", state);
                        nextState = State.DONE;
                    }
                    else
                    {
                        robot.globalTracer.traceInfo(instanceName, "%s: Line found! line=%s", state, lineVector);

                        LineFollowingUtils.RealWorldPair origin = lfu.getRWP(lineVector.x0, lineVector.y0);
                        LineFollowingUtils.RealWorldPair p2 = lfu.getRWP(lineVector.x1, lineVector.y1);
                        double degrees = lfu.getTurnDegrees(lfu.getAngle(origin, p2));

                        robot.globalTracer.traceInfo(instanceName,
                            "%s: Vector origin: (%d, %d) -> %.2f in, %.2f in", state, lineVector.x0, lineVector.y0,
                            origin.getXLength(), origin.getYLength());
                        robot.globalTracer.traceInfo(instanceName,
                            "%s: Vector vertex: (%d, %d) -> %.2f in, %.2f in", state, lineVector.x1, lineVector.y1,
                            p2.getXLength(), p2.getYLength());
                        robot.globalTracer.traceInfo(instanceName, "%s: Target heading set to %.2f °", state, 
                            degrees);
                        robot.targetHeading = robot.driveBase.getHeading() + degrees;
                        robot.pidDrive.setTarget(targetX, targetY, robot.targetHeading, false, event);

                        // CodeReview: Why try 3 times if it is successful??
                        if (alignAngleTries >= 3)
                        {
                            nextState = State.DONE;
                        }
                        else
                        {
                            alignAngleTries++;
                            nextState = State.ALIGN_ROBOT;
                        }
                    }
                    sm.waitForSingleEvent(event, nextState);
                    break;

                case DONE:
                    robot.globalTracer.traceInfo(instanceName, "%s: Robot alignment finished", state);
                    if (onFinishedEvent != null)
                    {
                        onFinishedEvent.set(true);
                    }
                    sm.stop();
                    break;
            }
        }
    }
}<|MERGE_RESOLUTION|>--- conflicted
+++ resolved
@@ -121,13 +121,11 @@
                 case ALIGN_ROBOT:
                     robot.globalTracer.traceInfo(instanceName, "%s: Trying to align robot (try %d of 3)", state,
                         alignAngleTries);
-<<<<<<< HEAD
                     Vector lineVector = robot.pixy.getLineVector();
-=======
-                    Vector[] possiblePaths = robot.pixy.getLineVectors();
+                    // CodeReview: Why made it so complicated? Can't you put the waitForSingleEvent right after the
+                    // if-else of alignAngleTries > 3 and then do a sm.setState(State.DONE) on the failure cases?
                     event.clear();
                     event.set(true); // Signal the event, this will be cleared later in case of PID drive
->>>>>>> 3891d25b
 
                     if (lineVector == null)
                     {
