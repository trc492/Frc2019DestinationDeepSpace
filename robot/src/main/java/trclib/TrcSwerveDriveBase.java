--- conflicted
+++ resolved
@@ -231,27 +231,6 @@
         }
 
         if (x == 0.0 && y == 0.0 && rotation == 0.0)
-<<<<<<< HEAD
-        {
-            lfModule.set(0.0);
-            rfModule.set(0.0);
-            lrModule.set(0.0);
-            rrModule.set(0.0);
-
-            lfModule.setSteerAngle(lfModule.getSteerAngle());
-            rfModule.setSteerAngle(rfModule.getSteerAngle());
-            lrModule.setSteerAngle(lrModule.getSteerAngle());
-            rrModule.setSteerAngle(rrModule.getSteerAngle());
-            return;
-        }
-
-        x = TrcUtil.clipRange(x);
-        y = TrcUtil.clipRange(y);
-        rotation = TrcUtil.clipRange(rotation);
-
-        if(inverted)
-=======
->>>>>>> f8e79673
         {
             lfModule.set(0.0);
             rfModule.set(0.0);
