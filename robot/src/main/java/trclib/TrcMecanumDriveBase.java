/*
 * Copyright (c) 2018 Titan Robotics Club (http://www.titanrobotics.com)
 *
 * Permission is hereby granted, free of charge, to any person obtaining a copy
 * of this software and associated documentation files (the "Software"), to deal
 * in the Software without restriction, including without limitation the rights
 * to use, copy, modify, merge, publish, distribute, sublicense, and/or sell
 * copies of the Software, and to permit persons to whom the Software is
 * furnished to do so, subject to the following conditions:
 *
 * The above copyright notice and this permission notice shall be included in all
 * copies or substantial portions of the Software.
 *
 * THE SOFTWARE IS PROVIDED "AS IS", WITHOUT WARRANTY OF ANY KIND, EXPRESS OR
 * IMPLIED, INCLUDING BUT NOT LIMITED TO THE WARRANTIES OF MERCHANTABILITY,
 * FITNESS FOR A PARTICULAR PURPOSE AND NONINFRINGEMENT. IN NO EVENT SHALL THE
 * AUTHORS OR COPYRIGHT HOLDERS BE LIABLE FOR ANY CLAIM, DAMAGES OR OTHER
 * LIABILITY, WHETHER IN AN ACTION OF CONTRACT, TORT OR OTHERWISE, ARISING FROM,
 * OUT OF OR IN CONNECTION WITH THE SOFTWARE OR THE USE OR OTHER DEALINGS IN THE
 * SOFTWARE.
 */

package trclib;

/**
 * This class implements a platform independent mecanum drive base. A mecanum drive base consists of 4 motor driven
 * wheels. It extends the TrcSimpleDriveBase class so it inherits all the SimpleDriveBase methods and features.
 */
public class TrcMecanumDriveBase extends TrcSimpleDriveBase
{
    /**
     * Constructor: Create an instance of the 4-wheel mecanum drive base.
     *
     * @param leftFrontMotor  specifies the left front motor of the drive base.
     * @param leftRearMotor   specifies the left rear motor of the drive base.
     * @param rightFrontMotor specifies the right front motor of the drive base.
     * @param rightRearMotor  specifies the right rear motor of the drive base.
     * @param gyro            specifies the gyro. If none, it can be set to null.
     */
    public TrcMecanumDriveBase(TrcMotorController leftFrontMotor, TrcMotorController leftRearMotor,
        TrcMotorController rightFrontMotor, TrcMotorController rightRearMotor, TrcGyro gyro)
    {
        super(leftFrontMotor, leftRearMotor, rightFrontMotor, rightRearMotor, gyro);
    }   //TrcMecanumDriveBase

    /**
     * Constructor: Create an instance of the 4-wheel mecanum drive base.
     *
     * @param leftFrontMotor  specifies the left front motor of the drive base.
     * @param leftRearMotor   specifies the left rear motor of the drive base.
     * @param rightFrontMotor specifies the right front motor of the drive base.
     * @param rightRearMotor  specifies the right rear motor of the drive base.
     */
    public TrcMecanumDriveBase(TrcMotorController leftFrontMotor, TrcMotorController leftRearMotor,
        TrcMotorController rightFrontMotor, TrcMotorController rightRearMotor)
    {
        super(leftFrontMotor, leftRearMotor, rightFrontMotor, rightRearMotor, null);
    }   //TrcMecanumDriveBase

    /**
     * This method checks if it supports holonomic drive.
     *
     * @return true if this drive base supports holonomic drive, false otherwise.
     */
    @Override
    public boolean supportsHolonomicDrive()
    {
        return true;
    }   //supportsHolonomicDrive

    /**
     * This method implements holonomic drive where x controls how fast the robot will go in the x direction, and y
     * controls how fast the robot will go in the y direction. Rotation controls how fast the robot rotates and
     * gyroAngle specifies the heading the robot should maintain.
     *
<<<<<<< HEAD
     * @param x         specifies the x power.
     * @param y         specifies the y power.
     * @param rotation  specifies the rotating power.
     * @param inverted  specifies true to invert control (i.e. robot front becomes robot back).
=======
     * @param owner specifies the ID string of the caller for checking ownership, can be null if caller is not
     *              ownership aware.
     * @param x specifies the x power.
     * @param y specifies the y power.
     * @param rotation specifies the rotating power.
     * @param inverted specifies true to invert control (i.e. robot front becomes robot back).
>>>>>>> cc7df807
     * @param gyroAngle specifies the gyro angle to maintain.
     */
    @Override
    protected void holonomicDrive(String owner, double x, double y, double rotation, boolean inverted, double gyroAngle)
    {
        final String funcName = "holonomicDrive";

        if (debugEnabled)
        {
<<<<<<< HEAD
            dbgTrace.traceEnter(funcName, TrcDbgTrace.TraceLevel.API, "x=%f,y=%f,rot=%f,inverted=%s,angle=%f", x, y,
                rotation, Boolean.toString(inverted), gyroAngle);
        }

        x = TrcUtil.clipRange(x);
        y = TrcUtil.clipRange(y);
        rotation = TrcUtil.clipRange(rotation);

        if (inverted)
        {
            x = -x;
            y = -y;
        }

        double cosA = Math.cos(Math.toRadians(gyroAngle));
        double sinA = Math.sin(Math.toRadians(gyroAngle));
        double x1 = x * cosA - y * sinA;
        double y1 = x * sinA + y * cosA;

        if (isGyroAssistEnabled())
        {
            rotation += getGyroAssistPower(rotation);
        }

        double wheelPowers[] = new double[4];
        wheelPowers[MotorType.LEFT_FRONT.value] = x1 + y1 + rotation;
        wheelPowers[MotorType.RIGHT_FRONT.value] = -x1 + y1 - rotation;
        wheelPowers[MotorType.LEFT_REAR.value] = -x1 + y1 + rotation;
        wheelPowers[MotorType.RIGHT_REAR.value] = x1 + y1 - rotation;
        TrcUtil.normalizeInPlace(wheelPowers);

        double wheelPower;

        wheelPower = wheelPowers[MotorType.LEFT_FRONT.value];
        if (motorPowerMapper != null)
        {
            wheelPower = motorPowerMapper.translateMotorPower(wheelPower, leftFrontMotor.getVelocity());
        }
        leftFrontMotor.set(wheelPower);

        wheelPower = wheelPowers[MotorType.RIGHT_FRONT.value];
        if (motorPowerMapper != null)
        {
            wheelPower = motorPowerMapper.translateMotorPower(wheelPower, rightFrontMotor.getVelocity());
        }
        rightFrontMotor.set(wheelPower);

        wheelPower = wheelPowers[MotorType.LEFT_REAR.value];
        if (motorPowerMapper != null)
        {
            wheelPower = motorPowerMapper.translateMotorPower(wheelPower, leftRearMotor.getVelocity());
        }
        leftRearMotor.set(wheelPower);

        wheelPower = wheelPowers[MotorType.RIGHT_REAR.value];
        if (motorPowerMapper != null)
=======
            dbgTrace.traceEnter(
                funcName, TrcDbgTrace.TraceLevel.API, "owner=%s,x=%f,y=%f,rot=%f,inverted=%s,angle=%f",
                owner, x, y, rotation, Boolean.toString(inverted), gyroAngle);
        }

        if (validateOwnership(owner))
>>>>>>> cc7df807
        {
            x = TrcUtil.clipRange(x);
            y = TrcUtil.clipRange(y);
            rotation = TrcUtil.clipRange(rotation);

            if (inverted)
            {
                x = -x;
                y = -y;
            }

            double cosA = Math.cos(Math.toRadians(gyroAngle));
            double sinA = Math.sin(Math.toRadians(gyroAngle));
            double x1 = x*cosA - y*sinA;
            double y1 = x*sinA + y*cosA;

            if (isGyroAssistEnabled())
            {
                rotation += getGyroAssistPower(rotation);
            }

            double wheelPowers[] = new double[4];
            wheelPowers[MotorType.LEFT_FRONT.value] = x1 + y1 + rotation;
            wheelPowers[MotorType.RIGHT_FRONT.value] = -x1 + y1 - rotation;
            wheelPowers[MotorType.LEFT_REAR.value] = -x1 + y1 + rotation;
            wheelPowers[MotorType.RIGHT_REAR.value] = x1 + y1 - rotation;
            TrcUtil.normalizeInPlace(wheelPowers);

            double wheelPower;

            wheelPower = wheelPowers[MotorType.LEFT_FRONT.value];
            if (motorPowerMapper != null)
            {
                wheelPower = motorPowerMapper.translateMotorPower(wheelPower, leftFrontMotor.getVelocity());
            }
            leftFrontMotor.set(wheelPower);

            wheelPower = wheelPowers[MotorType.RIGHT_FRONT.value];
            if (motorPowerMapper != null)
            {
                wheelPower = motorPowerMapper.translateMotorPower(wheelPower, rightFrontMotor.getVelocity());
            }
            rightFrontMotor.set(wheelPower);

            wheelPower = wheelPowers[MotorType.LEFT_REAR.value];
            if (motorPowerMapper != null)
            {
                wheelPower = motorPowerMapper.translateMotorPower(wheelPower, leftRearMotor.getVelocity());
            }
            leftRearMotor.set(wheelPower);

            wheelPower = wheelPowers[MotorType.RIGHT_REAR.value];
            if (motorPowerMapper != null)
            {
                wheelPower = motorPowerMapper.translateMotorPower(wheelPower, rightRearMotor.getVelocity());
            }
            rightRearMotor.set(wheelPower);
        }

        if (debugEnabled)
        {
            dbgTrace.traceExit(funcName, TrcDbgTrace.TraceLevel.API);
        }
    }   //holonomicDrive

    /**
     * This method is called periodically to monitor the position sensors to update the odometry data.
     *
     * @param motorValues specifies the MotorValues object containing the relevant data to calculate pose.
     * @return A TrcPose2D object describing the change in position since the last update.
     */
    @Override
    protected TrcPose2D updateOdometry(MotorValues motorValues)
    {
        // Get y and turn data from the super class
        TrcPose2D odometry = super.updateOdometry(motorValues);

        odometry.x = xScale * TrcUtil.average(motorValues.motorPosDiffs[MotorType.LEFT_FRONT.value],
            motorValues.motorPosDiffs[MotorType.RIGHT_REAR.value],
            -motorValues.motorPosDiffs[MotorType.RIGHT_FRONT.value],
            -motorValues.motorPosDiffs[MotorType.LEFT_REAR.value]);

        odometry.xVel = xScale * TrcUtil.average(motorValues.currVelocities[MotorType.LEFT_FRONT.value],
            motorValues.currVelocities[MotorType.RIGHT_REAR.value],
            -motorValues.currVelocities[MotorType.RIGHT_FRONT.value],
            -motorValues.currVelocities[MotorType.LEFT_REAR.value]);

        return odometry;
    }   //updateOdometry

}   //class TrcMecanumDriveBase<|MERGE_RESOLUTION|>--- conflicted
+++ resolved
@@ -73,19 +73,12 @@
      * controls how fast the robot will go in the y direction. Rotation controls how fast the robot rotates and
      * gyroAngle specifies the heading the robot should maintain.
      *
-<<<<<<< HEAD
-     * @param x         specifies the x power.
-     * @param y         specifies the y power.
-     * @param rotation  specifies the rotating power.
-     * @param inverted  specifies true to invert control (i.e. robot front becomes robot back).
-=======
      * @param owner specifies the ID string of the caller for checking ownership, can be null if caller is not
      *              ownership aware.
      * @param x specifies the x power.
      * @param y specifies the y power.
      * @param rotation specifies the rotating power.
      * @param inverted specifies true to invert control (i.e. robot front becomes robot back).
->>>>>>> cc7df807
      * @param gyroAngle specifies the gyro angle to maintain.
      */
     @Override
@@ -95,71 +88,12 @@
 
         if (debugEnabled)
         {
-<<<<<<< HEAD
-            dbgTrace.traceEnter(funcName, TrcDbgTrace.TraceLevel.API, "x=%f,y=%f,rot=%f,inverted=%s,angle=%f", x, y,
-                rotation, Boolean.toString(inverted), gyroAngle);
-        }
-
-        x = TrcUtil.clipRange(x);
-        y = TrcUtil.clipRange(y);
-        rotation = TrcUtil.clipRange(rotation);
-
-        if (inverted)
-        {
-            x = -x;
-            y = -y;
-        }
-
-        double cosA = Math.cos(Math.toRadians(gyroAngle));
-        double sinA = Math.sin(Math.toRadians(gyroAngle));
-        double x1 = x * cosA - y * sinA;
-        double y1 = x * sinA + y * cosA;
-
-        if (isGyroAssistEnabled())
-        {
-            rotation += getGyroAssistPower(rotation);
-        }
-
-        double wheelPowers[] = new double[4];
-        wheelPowers[MotorType.LEFT_FRONT.value] = x1 + y1 + rotation;
-        wheelPowers[MotorType.RIGHT_FRONT.value] = -x1 + y1 - rotation;
-        wheelPowers[MotorType.LEFT_REAR.value] = -x1 + y1 + rotation;
-        wheelPowers[MotorType.RIGHT_REAR.value] = x1 + y1 - rotation;
-        TrcUtil.normalizeInPlace(wheelPowers);
-
-        double wheelPower;
-
-        wheelPower = wheelPowers[MotorType.LEFT_FRONT.value];
-        if (motorPowerMapper != null)
-        {
-            wheelPower = motorPowerMapper.translateMotorPower(wheelPower, leftFrontMotor.getVelocity());
-        }
-        leftFrontMotor.set(wheelPower);
-
-        wheelPower = wheelPowers[MotorType.RIGHT_FRONT.value];
-        if (motorPowerMapper != null)
-        {
-            wheelPower = motorPowerMapper.translateMotorPower(wheelPower, rightFrontMotor.getVelocity());
-        }
-        rightFrontMotor.set(wheelPower);
-
-        wheelPower = wheelPowers[MotorType.LEFT_REAR.value];
-        if (motorPowerMapper != null)
-        {
-            wheelPower = motorPowerMapper.translateMotorPower(wheelPower, leftRearMotor.getVelocity());
-        }
-        leftRearMotor.set(wheelPower);
-
-        wheelPower = wheelPowers[MotorType.RIGHT_REAR.value];
-        if (motorPowerMapper != null)
-=======
             dbgTrace.traceEnter(
                 funcName, TrcDbgTrace.TraceLevel.API, "owner=%s,x=%f,y=%f,rot=%f,inverted=%s,angle=%f",
                 owner, x, y, rotation, Boolean.toString(inverted), gyroAngle);
         }
 
         if (validateOwnership(owner))
->>>>>>> cc7df807
         {
             x = TrcUtil.clipRange(x);
             y = TrcUtil.clipRange(y);
