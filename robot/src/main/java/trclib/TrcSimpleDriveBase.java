/*
 * Copyright (c) 2018 Titan Robotics Club (http://www.titanrobotics.com)
 *
 * Permission is hereby granted, free of charge, to any person obtaining a copy
 * of this software and associated documentation files (the "Software"), to deal
 * in the Software without restriction, including without limitation the rights
 * to use, copy, modify, merge, publish, distribute, sublicense, and/or sell
 * copies of the Software, and to permit persons to whom the Software is
 * furnished to do so, subject to the following conditions:
 *
 * The above copyright notice and this permission notice shall be included in all
 * copies or substantial portions of the Software.
 *
 * THE SOFTWARE IS PROVIDED "AS IS", WITHOUT WARRANTY OF ANY KIND, EXPRESS OR
 * IMPLIED, INCLUDING BUT NOT LIMITED TO THE WARRANTIES OF MERCHANTABILITY,
 * FITNESS FOR A PARTICULAR PURPOSE AND NONINFRINGEMENT. IN NO EVENT SHALL THE
 * AUTHORS OR COPYRIGHT HOLDERS BE LIABLE FOR ANY CLAIM, DAMAGES OR OTHER
 * LIABILITY, WHETHER IN AN ACTION OF CONTRACT, TORT OR OTHERWISE, ARISING FROM,
 * OUT OF OR IN CONNECTION WITH THE SOFTWARE OR THE USE OR OTHER DEALINGS IN THE
 * SOFTWARE.
 */

package trclib;

/**
 * This class implements a platform independent simple drive base. The SimpleDriveBase class implements a drive train
 * that may consist of 2 to 6 motors. It supports tank drive, curve drive and arcade drive with motor stalled detection
 * and inverted drive mode. It also supports gyro assisted drive to keep robot driving straight.
 */
public class TrcSimpleDriveBase extends TrcDriveBase
{
    public enum MotorType
    {
        LEFT_FRONT(0), RIGHT_FRONT(1), LEFT_REAR(2), RIGHT_REAR(3), LEFT_MID(4), RIGHT_MID(5);

        public final int value;

        MotorType(int value)
        {
            this.value = value;
        }
    }   //enum MotorType

    protected final TrcMotorController leftFrontMotor;
    protected final TrcMotorController rightFrontMotor;
    protected final TrcMotorController leftRearMotor;
    protected final TrcMotorController rightRearMotor;
    protected final TrcMotorController leftMidMotor;
    protected final TrcMotorController rightMidMotor;

    /**
     * Constructor: Create an instance of a 6-wheel drive base.
     *
     * @param leftFrontMotor  specifies the left front motor of the drive base.
     * @param leftMidMotor    specifies the left mid motor of a 6-wheel drive base.
     * @param leftRearMotor   specifies the left rear motor of the drive base.
     * @param rightFrontMotor specifies the right front motor of the drive base.
     * @param rightMidMotor   specifies the right mid motor of a 6-wheel drive base.
     * @param rightRearMotor  specifies the right rear motor of the drive base.
     * @param gyro            specifies the gyro. If none, it can be set to null.
     */
    public TrcSimpleDriveBase(TrcMotorController leftFrontMotor, TrcMotorController leftMidMotor,
        TrcMotorController leftRearMotor, TrcMotorController rightFrontMotor, TrcMotorController rightMidMotor,
        TrcMotorController rightRearMotor, TrcGyro gyro)
    {
        super(new TrcMotorController[] { leftFrontMotor, rightFrontMotor, leftRearMotor, rightRearMotor, leftMidMotor,
            rightMidMotor }, gyro);

        if (leftFrontMotor == null || rightFrontMotor == null || leftRearMotor == null || rightRearMotor == null
            || leftMidMotor == null || rightMidMotor == null)
        {
            throw new IllegalArgumentException("All 6 motors must not be null.");
        }

        this.leftFrontMotor = leftFrontMotor;
        this.rightFrontMotor = rightFrontMotor;
        this.leftRearMotor = leftRearMotor;
        this.rightRearMotor = rightRearMotor;
        this.leftMidMotor = leftMidMotor;
        this.rightMidMotor = rightMidMotor;
    }   //TrcSimpleDriveBase

    /**
     * Constructor: Create an instance of a 6-wheel drive base.
     *
     * @param leftFrontMotor  specifies the left front motor of the drive base.
     * @param leftMidMotor    specifies the left mid motor of a 6-wheel drive base.
     * @param leftRearMotor   specifies the left rear motor of the drive base.
     * @param rightFrontMotor specifies the right front motor of the drive base.
     * @param rightMidMotor   specifies the right mid motor of a 6-wheel drive base.
     * @param rightRearMotor  specifies the right rear motor of the drive base.
     */
    public TrcSimpleDriveBase(TrcMotorController leftFrontMotor, TrcMotorController leftMidMotor,
        TrcMotorController leftRearMotor, TrcMotorController rightFrontMotor, TrcMotorController rightMidMotor,
        TrcMotorController rightRearMotor)
    {
        this(leftFrontMotor, leftMidMotor, leftRearMotor, rightFrontMotor, rightMidMotor, rightRearMotor, null);
    }   //TrcSimpleDriveBase

    /**
     * Constructor: Create an instance of a 4-wheel drive base.
     *
     * @param leftFrontMotor  specifies the left front motor of the drive base.
     * @param leftRearMotor   specifies the left rear motor of the drive base.
     * @param rightFrontMotor specifies the right front motor of the drive base.
     * @param rightRearMotor  specifies the right rear motor of the drive base.
     * @param gyro            specifies the gyro. If none, it can be set to null.
     */
    public TrcSimpleDriveBase(TrcMotorController leftFrontMotor, TrcMotorController leftRearMotor,
        TrcMotorController rightFrontMotor, TrcMotorController rightRearMotor, TrcGyro gyro)
    {
        super(new TrcMotorController[] { leftFrontMotor, rightFrontMotor, leftRearMotor, rightRearMotor }, gyro);

        if (leftFrontMotor == null || rightFrontMotor == null || leftRearMotor == null || rightRearMotor == null)
        {
            throw new IllegalArgumentException("All 4 motors must not be null.");
        }

        this.leftFrontMotor = leftFrontMotor;
        this.rightFrontMotor = rightFrontMotor;
        this.leftRearMotor = leftRearMotor;
        this.rightRearMotor = rightRearMotor;
        this.leftMidMotor = null;
        this.rightMidMotor = null;
    }   //TrcSimpleDriveBase

    /**
     * Constructor: Create an instance of a 4-wheel drive base.
     *
     * @param leftFrontMotor  specifies the left front motor of the drive base.
     * @param leftRearMotor   specifies the left rear motor of the drive base.
     * @param rightFrontMotor specifies the right front motor of the drive base.
     * @param rightRearMotor  specifies the right rear motor of the drive base.
     */
    public TrcSimpleDriveBase(TrcMotorController leftFrontMotor, TrcMotorController leftRearMotor,
        TrcMotorController rightFrontMotor, TrcMotorController rightRearMotor)
    {
        this(leftFrontMotor, leftRearMotor, rightFrontMotor, rightRearMotor, null);
    }   //TrcSimpleDriveBase

    /**
     * Constructor: Create an instance of a 2-wheel drive base.
     *
     * @param leftMotor  specifies the left rear motor of the drive base.
     * @param rightMotor specifies the right rear motor of the drive base.
     * @param gyro       specifies the gyro. If none, it can be set to null.
     */
    public TrcSimpleDriveBase(TrcMotorController leftMotor, TrcMotorController rightMotor, TrcGyro gyro)
    {
        super(new TrcMotorController[] { leftMotor, rightMotor }, gyro);

        if (leftMotor == null || rightMotor == null)
        {
            throw new IllegalArgumentException("All 2 motors must not be null.");
        }

        this.leftFrontMotor = leftMotor;
        this.rightFrontMotor = rightMotor;
        this.leftRearMotor = null;
        this.rightRearMotor = null;
        this.leftMidMotor = null;
        this.rightMidMotor = null;
    }   //TrcSimpleDriveBase

    /**
     * Constructor: Create an instance of a 2-wheel drive base.
     *
     * @param leftMotor  specifies the left rear motor of the drive base.
     * @param rightMotor specifies the right rear motor of the drive base.
     */
    public TrcSimpleDriveBase(TrcMotorController leftMotor, TrcMotorController rightMotor)
    {
        this(leftMotor, rightMotor, null);
    }   //TrcSimpleDriveBase

    public void setWheelBaseWidth(double width)
    {
        setPositionScales(xScale, yScale, yScale / width);
    }

    /**
     * This method inverts direction of a given motor in the drive train.
     *
     * @param motorType specifies the motor in the drive train.
     * @param inverted  specifies true if inverting motor direction.
     */
    public void setInvertedMotor(MotorType motorType, boolean inverted)
    {
        setInvertedMotor(motorType.value, inverted);
    }   //setInvertedMotor

    /**
     * This method checks if the specified motor has stalled.
     *
     * @param motorType specifies the motor in the drive train.
     * @param stallTime specifies the stall time in seconds to be considered stalled.
     * @return true if the motor is stalled, false otherwise.
     */
    public boolean isMotorStalled(MotorType motorType, double stallTime)
    {
        return isMotorStalled(motorType.value, stallTime);
    }   //isMotorStalled

    /**
     * This method implements tank drive where leftPower controls the left motors and right power controls the right
     * motors.
     *
<<<<<<< HEAD
     * @param leftPower  specifies left power value.
=======
     * @param owner specifies the ID string of the caller for checking ownership, can be null if caller is not
     *              ownership aware.
     * @param leftPower specifies left power value.
>>>>>>> cc7df807
     * @param rightPower specifies right power value.
     * @param inverted   specifies true to invert control (i.e. robot front becomes robot back).
     */
    @Override
    public void tankDrive(String owner, double leftPower, double rightPower, boolean inverted)
    {
        final String funcName = "tankDrive";

        if (debugEnabled)
        {
<<<<<<< HEAD
            dbgTrace
                .traceEnter(funcName, TrcDbgTrace.TraceLevel.API, "leftPower=%f,rightPower=%f,inverted=%s", leftPower,
                    rightPower, inverted);
=======
            dbgTrace.traceEnter(funcName, TrcDbgTrace.TraceLevel.API,
                "owner=%s,leftPower=%f,rightPower=%f,inverted=%s", owner, leftPower, rightPower, inverted);
>>>>>>> cc7df807
        }

        if (validateOwnership(owner))
        {
            leftPower = TrcUtil.clipRange(leftPower);
            rightPower = TrcUtil.clipRange(rightPower);

<<<<<<< HEAD
        if (isGyroAssistEnabled())
        {
            double assistPower = getGyroAssistPower((leftPower - rightPower) / 2.0);
            leftPower += assistPower;
            rightPower -= assistPower;
            double maxMag = Math.max(Math.abs(leftPower), Math.abs(rightPower));
            if (maxMag > 1.0)
=======
            if (inverted)
>>>>>>> cc7df807
            {
                double swap = leftPower;
                leftPower = -rightPower;
                rightPower = -swap;
            }

            if (isGyroAssistEnabled())
            {
                double assistPower = getGyroAssistPower((leftPower - rightPower)/2.0);
                leftPower += assistPower;
                rightPower -= assistPower;
                double maxMag = Math.max(Math.abs(leftPower), Math.abs(rightPower));
                if (maxMag > 1.0)
                {
                    leftPower /= maxMag;
                    rightPower /= maxMag;
                }
            }

            leftPower = clipMotorOutput(leftPower);
            rightPower = clipMotorOutput(rightPower);

            double wheelPower;

            if (leftFrontMotor != null)
            {
                wheelPower = leftPower;
                if (motorPowerMapper != null)
                {
                    wheelPower = motorPowerMapper.translateMotorPower(wheelPower, leftFrontMotor.getVelocity());
                }
                leftFrontMotor.set(wheelPower);
            }

            if (rightFrontMotor != null)
            {
                wheelPower = rightPower;
                if (motorPowerMapper != null)
                {
                    wheelPower = motorPowerMapper.translateMotorPower(wheelPower, rightFrontMotor.getVelocity());
                }
                rightFrontMotor.set(wheelPower);
            }

            if (leftRearMotor != null)
            {
                wheelPower = leftPower;
                if (motorPowerMapper != null)
                {
                    wheelPower = motorPowerMapper.translateMotorPower(wheelPower, leftRearMotor.getVelocity());
                }
                leftRearMotor.set(wheelPower);
            }

            if (rightRearMotor != null)
            {
                wheelPower = rightPower;
                if (motorPowerMapper != null)
                {
                    wheelPower = motorPowerMapper.translateMotorPower(wheelPower, rightRearMotor.getVelocity());
                }
                rightRearMotor.set(wheelPower);
            }

            if (leftMidMotor != null)
            {
                wheelPower = leftPower;
                if (motorPowerMapper != null)
                {
                    wheelPower = motorPowerMapper.translateMotorPower(wheelPower, leftMidMotor.getVelocity());
                }
                leftMidMotor.set(wheelPower);
            }

            if (rightMidMotor != null)
            {
                wheelPower = rightPower;
                if (motorPowerMapper != null)
                {
                    wheelPower = motorPowerMapper.translateMotorPower(wheelPower, rightMidMotor.getVelocity());
                }
                rightMidMotor.set(wheelPower);
            }
        }

        if (debugEnabled)
        {
            dbgTrace.traceExit(funcName, TrcDbgTrace.TraceLevel.API);
        }
    }   //tankDrive

    /**
     * This method is called periodically to monitor the position sensors to update the odometry data.
     *
     * @param motorValues specifies the MotorValues object containing the relevant data to calculate pose.
     * @return A TrcPose2D object describing the change in position since the last update.
     */
    @Override
    protected TrcPose2D updateOdometry(MotorValues motorValues)
    {
        final String funcName = "updateOdometry";

        if (debugEnabled)
        {
            dbgTrace.traceEnter(funcName, TrcDbgTrace.TraceLevel.TASK);
        }

        TrcPose2D odometry = new TrcPose2D();

        odometry.x = 0;
        odometry.y = TrcUtil.average(motorValues.motorPosDiffs) * yScale;

        odometry.xVel = 0;
        odometry.yVel = TrcUtil.average(motorValues.currVelocities) * xScale;

        // Get the average of all left and right motors separately, since this drivebase may have between 2-6 motors
        double l = 0, r = 0;
        double lVel = 0, rVel = 0;
        for (int i = 0; i < motorValues.motorPosDiffs.length; i++)
        {
            double posDiff = motorValues.motorPosDiffs[i];
            double vel = motorValues.currVelocities[i];
            if (i % 2 == 0)
            {
                l += posDiff;
                lVel += vel;
            }
            else
            {
                r += posDiff;
                rVel += vel;
            }
        }

        double motorsPerSide = getNumMotors() / 2.0;
        l /= motorsPerSide;
        r /= motorsPerSide;
        lVel /= motorsPerSide;
        rVel /= motorsPerSide;

        odometry.heading = Math.toDegrees((l - r) * rotScale);
        odometry.turnRate = Math.toDegrees((lVel - rVel) * rotScale);

        if (debugEnabled)
        {
            dbgTrace.traceExit(funcName, TrcDbgTrace.TraceLevel.TASK);
        }

        return odometry;
    }   //updateOdometry

}   //class TrcSimpleDriveBase<|MERGE_RESOLUTION|>--- conflicted
+++ resolved
@@ -205,13 +205,9 @@
      * This method implements tank drive where leftPower controls the left motors and right power controls the right
      * motors.
      *
-<<<<<<< HEAD
-     * @param leftPower  specifies left power value.
-=======
      * @param owner specifies the ID string of the caller for checking ownership, can be null if caller is not
      *              ownership aware.
      * @param leftPower specifies left power value.
->>>>>>> cc7df807
      * @param rightPower specifies right power value.
      * @param inverted   specifies true to invert control (i.e. robot front becomes robot back).
      */
@@ -222,14 +218,8 @@
 
         if (debugEnabled)
         {
-<<<<<<< HEAD
-            dbgTrace
-                .traceEnter(funcName, TrcDbgTrace.TraceLevel.API, "leftPower=%f,rightPower=%f,inverted=%s", leftPower,
-                    rightPower, inverted);
-=======
             dbgTrace.traceEnter(funcName, TrcDbgTrace.TraceLevel.API,
                 "owner=%s,leftPower=%f,rightPower=%f,inverted=%s", owner, leftPower, rightPower, inverted);
->>>>>>> cc7df807
         }
 
         if (validateOwnership(owner))
@@ -237,17 +227,7 @@
             leftPower = TrcUtil.clipRange(leftPower);
             rightPower = TrcUtil.clipRange(rightPower);
 
-<<<<<<< HEAD
-        if (isGyroAssistEnabled())
-        {
-            double assistPower = getGyroAssistPower((leftPower - rightPower) / 2.0);
-            leftPower += assistPower;
-            rightPower -= assistPower;
-            double maxMag = Math.max(Math.abs(leftPower), Math.abs(rightPower));
-            if (maxMag > 1.0)
-=======
             if (inverted)
->>>>>>> cc7df807
             {
                 double swap = leftPower;
                 leftPower = -rightPower;
