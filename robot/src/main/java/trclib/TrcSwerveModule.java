/*
 * Copyright (c) 2018 Titan Robotics Club (http://www.titanrobotics.com)
 *
 * Permission is hereby granted, free of charge, to any person obtaining a copy
 * of this software and associated documentation files (the "Software"), to deal
 * in the Software without restriction, including without limitation the rights
 * to use, copy, modify, merge, publish, distribute, sublicense, and/or sell
 * copies of the Software, and to permit persons to whom the Software is
 * furnished to do so, subject to the following conditions:
 *
 * The above copyright notice and this permission notice shall be included in all
 * copies or substantial portions of the Software.
 *
 * THE SOFTWARE IS PROVIDED "AS IS", WITHOUT WARRANTY OF ANY KIND, EXPRESS OR
 * IMPLIED, INCLUDING BUT NOT LIMITED TO THE WARRANTIES OF MERCHANTABILITY,
 * FITNESS FOR A PARTICULAR PURPOSE AND NONINFRINGEMENT. IN NO EVENT SHALL THE
 * AUTHORS OR COPYRIGHT HOLDERS BE LIABLE FOR ANY CLAIM, DAMAGES OR OTHER
 * LIABILITY, WHETHER IN AN ACTION OF CONTRACT, TORT OR OTHERWISE, ARISING FROM,
 * OUT OF OR IN CONNECTION WITH THE SOFTWARE OR THE USE OR OTHER DEALINGS IN THE
 * SOFTWARE.
 */

package trclib;

import hallib.HalDashboard;

/**
 * This class implements a platform independent Swerve Drive module. A Swerve Drive module consists of a drive motor
 * and a steer motor. The steer motor is a PID controlled motor with zero calibration limit switches that allows an
 * absolute steering angle to be set and held. It implements the TrcMotorController interface so that it can be used
 * in TrcDriveBase.
 */
public class TrcSwerveModule implements TrcMotorController
{
    private static final String moduleName = "TrcSwerveModule";
    private static final boolean debugEnabled = false;
    private static final boolean tracingEnabled = false;
    private static final boolean useGlobalTracer = false;
    private static final TrcDbgTrace.TraceLevel traceLevel = TrcDbgTrace.TraceLevel.API;
    private static final TrcDbgTrace.MsgLevel msgLevel = TrcDbgTrace.MsgLevel.INFO;
    private TrcDbgTrace dbgTrace = null;

    private final String instanceName;
    public final TrcMotorController driveMotor;
    public final TrcPidMotor steerMotor;
    public final TrcEnhancedServo steerServo;
    private TrcWarpSpace warpSpace;
    private double prevSteerAngle = 0.0;
    private double optimizedWheelDir = 1.0;
    private boolean steerLimitsEnabled = false;
    private double steerLowLimit = 0.0;
    private double steerHighLimit = 0.0;

    /**
     * Constructor: Create an instance of the object.
     * Note: steerMotor and steerServo are exclusive. You can either have a steerMotor or a steerServo but not both.
     *
     * @param instanceName specifies the instance name.
     * @param driveMotor   specifies the drive motor.
     * @param steerMotor   specifies the steering motor.
     * @param steerServo   specifies the steering servo.
     */
    private TrcSwerveModule(String instanceName, TrcMotorController driveMotor, TrcPidMotor steerMotor,
        TrcEnhancedServo steerServo)
    {
        if (debugEnabled)
        {
            dbgTrace = useGlobalTracer ?
                TrcDbgTrace.getGlobalTracer() :
                new TrcDbgTrace(moduleName, tracingEnabled, traceLevel, msgLevel);
        }

        this.instanceName = instanceName;
        this.driveMotor = driveMotor;
        this.steerMotor = steerMotor;
        this.steerServo = steerServo;
        warpSpace = new TrcWarpSpace(instanceName + ".warpSpace", 0.0, 360.0);
    }   //TrcSwerveModule

    /**
     * Constructor: Create an instance of the object.
     *
     * @param instanceName specifies the instance name.
     * @param driveMotor   specifies the drive motor.
     * @param steerMotor   specifies the steering motor.
     */
    public TrcSwerveModule(String instanceName, TrcMotorController driveMotor, TrcPidMotor steerMotor)
    {
        this(instanceName, driveMotor, steerMotor, null);
    }   //TrcSwerveModule

    /**
     * Constructor: Create an instance of the object.
     *
     * @param instanceName specifies the instance name.
     * @param driveMotor   specifies the drive motor.
     * @param steerServo   specifies the steering servo.
     */
    public TrcSwerveModule(String instanceName, TrcMotorController driveMotor, TrcEnhancedServo steerServo)
    {
        this(instanceName, driveMotor, null, steerServo);
    }   //TrcSwerveModule

    /**
     * This method returns the instance name.
     *
     * @return instance name.
     */
    @Override
    public String toString()
    {
        return instanceName;
    }   //toString

    /**
     * This method sets the hard steer limits, used for noncontinuous swerve modules. The angles must be in range
     * (-180,180]. The limits must also be more than 180 degrees apart.
     *
     * @param steerLowLimit  The low steer limit.
     * @param steerHighLimit The high steer limit.
     */
    public void setSteeringLimits(double steerLowLimit, double steerHighLimit)
    {
        if (steerHighLimit - steerLowLimit < 180.0)
        {
            throw new IllegalArgumentException("steerLowLimit must be at least 180 less than steerHighLimit!");
        }

        this.steerLimitsEnabled = true;
        this.steerLowLimit = steerLowLimit;
        this.steerHighLimit = steerHighLimit;
    }   //setSteeringLimits

    /**
     * This method disables the steer limits.
     */
    public void disableSteeringLimits()
    {
        this.steerLimitsEnabled = false;
    }   //disableSteeringLimits

    /**
     * This method performs a zero calibration on the steering motor.
     */
    public void zeroCalibrateSteering()
    {
        final String funcName = "zeroCalibrateSteering";

        if (debugEnabled)
        {
            dbgTrace.traceEnter(funcName, TrcDbgTrace.TraceLevel.API);
        }

        if (steerMotor != null)
        {
            steerMotor.zeroCalibrate();
            setSteerAngle(0.0, false, true);
        }
        else
        {
            throw new RuntimeException("zeroCalibrateSteering can only be done on a motor.");
        }

        if (debugEnabled)
        {
            dbgTrace.traceExit(funcName, TrcDbgTrace.TraceLevel.API);
        }
    }   //zeroCalibrateSteering

    public void rangeCalibrateSteering(double stepRate)
    {
        final String funcName = "rangeCalibrateSteering";

        if (debugEnabled)
        {
            dbgTrace.traceEnter(funcName, TrcDbgTrace.TraceLevel.API, "stepRate=%f", stepRate);
        }

        if (steerServo != null)
        {
            steerServo.rangeCalibrate(-180.0, 180.0, stepRate);
            setSteerAngle(0.0, false, true);
        }

        if (debugEnabled)
        {
            dbgTrace.traceExit(funcName, TrcDbgTrace.TraceLevel.API);
        }
    }   //rangeCalibrateSteering

    /**
     * This method sets the steer angle.
     *
     * @param angle    specifies the angle in degrees to set the steer motor to. Not necessarily within [0,360).
     * @param optimize specifies true to optimize steering angle to be no greater than 90 degrees, false otherwise.
     * @param hold     specifies true to hold the angle, false otherwise.
     */
    public void setSteerAngle(double angle, boolean optimize, boolean hold)
    {
        final String funcName = "setSteerAngle";
        angle = warpSpace.getOptimizedTarget(angle, prevSteerAngle);
        double angleDelta = angle - prevSteerAngle;
        double newAngle = angle;

        if (debugEnabled)
        {
            dbgTrace.traceEnter(funcName, TrcDbgTrace.TraceLevel.API, "angle=%f,optimize=%s,hold=%s", angle, optimize,
                hold);
        }

        // If we are not optimizing, reset wheel direction back to normal.
        optimizedWheelDir = 1.0;
        if (optimize && Math.abs(angleDelta) > 90.0)
        {
            // We are optimizing and the steer delta is greater than 90 degrees.
            // Adjust the steer delta to be within 90 degrees and flip the wheel direction.
            newAngle += angleDelta < 0.0 ? 180.0 : -180.0;
            optimizedWheelDir = -1.0;
        }

        if (steerLimitsEnabled)
        {
            double boundedAngle = TrcUtil.modulo(newAngle, 360.0); // Bound angle within [0,360).
            // Convert angle to range (-180,180].
            boundedAngle = boundedAngle > 180 ? boundedAngle - 360.0 : boundedAngle;
            System.out.printf("Limits: Module=%s,low=%.2f,high=%.2f,newAngle=%.2f,boundedAngle=%.2f\n", instanceName, steerLowLimit,
                steerHighLimit, newAngle, boundedAngle);
            if (boundedAngle < steerLowLimit)
            {
                newAngle = boundedAngle + 180;
                optimizedWheelDir *= -1;
            }
            else if (boundedAngle > steerHighLimit)
            {
                newAngle = boundedAngle - 180;
                optimizedWheelDir *= -1;
            }
            System.out.printf("New newAngle=%.2f\n", newAngle);
        }

        if (steerMotor != null)
        {
            steerMotor.setTarget(newAngle, hold);
        }
        else if (steerServo != null)
        {
<<<<<<< HEAD
            steerServo.setPosition(TrcUtil.modulo(newAngle, 360.0) / 360.0);
=======
            // TODO: Eventually, this needs to be coerced to within the range [0,1]. That's the logical range of a servo.
            // The reason this is like this is because of the FrcTalonServo.
            steerServo.setPosition(newAngle / 360.0);
>>>>>>> 5d3f87d8
        }
        prevSteerAngle = newAngle;

        HalDashboard.putNumber(instanceName, newAngle);

        if (debugEnabled)
        {
            if (optimize)
            {
                dbgTrace.traceInfo(funcName, "Optimizing steer angle for %s: %.1f -> %.1f (%.0f)",
                    instanceName, angle, newAngle, optimizedWheelDir);
            }
            dbgTrace.traceExit(funcName, TrcDbgTrace.TraceLevel.API, " (angle=%f)", angle);
        }
    }   //setSteerAngle

    /**
     * This method sets the steer angle.
     *
     * @param angle    specifies the angle in degrees to set the steer motor to, in the range [0,360).
     * @param optimize specifies true to optimize steering angle to be no greater than 90 degrees, false otherwise.
     */
    public void setSteerAngle(double angle, boolean optimize)
    {
        setSteerAngle(angle, optimize, true);
    }   //setSteerAngle

    /**
     * This method sets the steer angle.
     *
     * @param angle specifies the angle in degrees to set the steer motor to, in the range [0,360).
     */
    public void setSteerAngle(double angle)
    {
        setSteerAngle(angle, true, true);
    }   //setSteerAngle

    /**
     * The current angle of the turn motor. This is not necessarily the target angle.
     *
     * @return The angle of the turn motor, in degrees, in the range [0,360).
     */
    public double getSteerAngle()
    {
        final String funcName = "getSteerAngle";
<<<<<<< HEAD
        double angle = steerMotor != null ? steerMotor.getPosition() : steerServo.getEncoderPosition();
=======
        // TODO: technically, the spec for servos says getPosition returns between 0 and 1, so eventually change FrcTalonServo and also change this
        double angle = steerMotor != null ? steerMotor.getPosition() : steerServo.getPhysicalPosition();
>>>>>>> 5d3f87d8

        if (debugEnabled)
        {
            dbgTrace.traceEnter(funcName, TrcDbgTrace.TraceLevel.API);
            dbgTrace.traceExit(funcName, TrcDbgTrace.TraceLevel.API, "=%f", angle);
        }

        return angle;
    }   //getSteerAngle

    //
    // Implements TrcMotorController interface.
    //

    /**
     * This method returns the state of the motor controller direction.
     *
     * @return true if the motor direction is inverted, false otherwise.
     */
    @Override
    public boolean getInverted()
    {
        final String funcName = "getInverted";
        boolean inverted = driveMotor.getInverted();

        if (debugEnabled)
        {
            dbgTrace.traceEnter(funcName, TrcDbgTrace.TraceLevel.API);
            dbgTrace.traceExit(funcName, TrcDbgTrace.TraceLevel.API, "=%s", inverted);
        }

        return inverted;
    }   //getInverted

    /**
     * This method returns the motor position by reading the position sensor. The position sensor can be an encoder
     * or a potentiometer.
     *
     * @return current motor position.
     */
    @Override
    public double getPosition()
    {
        final String funcName = "getPosition";
        double position = driveMotor.getPosition();

        if (debugEnabled)
        {
            dbgTrace.traceEnter(funcName, TrcDbgTrace.TraceLevel.API);
            dbgTrace.traceExit(funcName, TrcDbgTrace.TraceLevel.API, "=%f", position);
        }

        return position;
    }   //getPosition

    /**
     * This method gets the last set power.
     *
     * @return the last setPower value.
     */
    @Override
    public double getPower()
    {
        final String funcName = "getPower";
        double power = driveMotor.getPower();

        if (debugEnabled)
        {
            dbgTrace.traceEnter(funcName, TrcDbgTrace.TraceLevel.API);
            dbgTrace.traceExit(funcName, TrcDbgTrace.TraceLevel.API, "=%f", power);
        }

        return power;
    }   //getPower

    /**
     * This method returns the velocity of the motor rotation.
     *
     * @return motor rotation velocity.
     */
    @Override
    public double getVelocity()
    {
        final String funcName = "getVelocity";
        double velocity = driveMotor.getVelocity();

        if (debugEnabled)
        {
            dbgTrace.traceEnter(funcName, TrcDbgTrace.TraceLevel.API);
            dbgTrace.traceExit(funcName, TrcDbgTrace.TraceLevel.API, "=%f", velocity);
        }

        return velocity;
    }   //getVelocity

    /**
     * This method returns the state of the lower limit switch.
     *
     * @return true if lower limit switch is active, false otherwise.
     */
    @Override
    public boolean isLowerLimitSwitchActive()
    {
        throw new UnsupportedOperationException("Drive wheel does not have limit switches.");
    }   //isLowerLimitSwitchActive

    /**
     * This method returns the state of the upper limit switch.
     *
     * @return true if upper limit switch is active, false otherwise.
     */
    @Override
    public boolean isUpperLimitSwitchActive()
    {
        throw new UnsupportedOperationException("Drive wheel does not have limit switches.");
    }   //isUpperLimitSwitchActive

    /**
     * This method resets the motor position sensor, typically an encoder.
     *
     * @param hardware specifies true for resetting hardware position, false for resetting software position.
     */
    @Override
    public void resetPosition(boolean hardware)
    {
        final String funcName = "resetPosition";

        if (debugEnabled)
        {
            dbgTrace.traceEnter(funcName, TrcDbgTrace.TraceLevel.API, "hardware=%s", hardware);
            dbgTrace.traceExit(funcName, TrcDbgTrace.TraceLevel.API);
        }

        driveMotor.resetPosition(hardware);
    }   //resetPosition

    private double getSteerError()
    {
        return prevSteerAngle - getSteerAngle();
    }

    /**
     * This method sets the motor output value. The value can be power or velocity percentage depending on whether
     * the motor controller is in power mode or velocity mode.
     *
     * @param value specifies the percentage power or velocity (range -1.0 to 1.0) to be set.
     */
    @Override
    public void set(double value)
    {
        final String funcName = "set";

        if (debugEnabled)
        {
            dbgTrace.traceEnter(funcName, TrcDbgTrace.TraceLevel.API, "value=%f", value);
            dbgTrace.traceExit(funcName, TrcDbgTrace.TraceLevel.API);
        }

        double absError = Math.abs(getSteerError());
        double scaleFactor = 1 / (absError/60.0 + 1);

        driveMotor.set(value * optimizedWheelDir * scaleFactor);
    }   //set

    /**
     * This method enables/disables motor brake mode. In motor brake mode, set power to 0 would stop the motor very
     * abruptly by shorting the motor wires together using the generated back EMF to stop the motor. When brakMode
     * is false (i.e. float/coast mode), the motor wires are just disconnected from the motor controller so the motor
     * will stop gradually.
     *
     * @param enabled specifies true to enable brake mode, false otherwise.
     */
    @Override
    public void setBrakeModeEnabled(boolean enabled)
    {
        final String funcName = "setBrakeModeEnabled";

        if (debugEnabled)
        {
            dbgTrace.traceEnter(funcName, TrcDbgTrace.TraceLevel.API, "enabled=%s", enabled);
            dbgTrace.traceExit(funcName, TrcDbgTrace.TraceLevel.API);
        }

        driveMotor.setBrakeModeEnabled(enabled);
    }   //setBrakeModeEnabled

    /**
     * This method inverts the motor direction.
     *
     * @param inverted specifies true to invert motor direction, false otherwise.
     */
    @Override
    public void setInverted(boolean inverted)
    {
        final String funcName = "setInverted";

        if (debugEnabled)
        {
            dbgTrace.traceEnter(funcName, TrcDbgTrace.TraceLevel.API, "inverted=%s", inverted);
            dbgTrace.traceExit(funcName, TrcDbgTrace.TraceLevel.API);
        }

        driveMotor.setInverted(inverted);
    }   //setInverted

    /**
     * This method inverts the position sensor direction. This may be rare but there are scenarios where the motor
     * encoder may be mounted somewhere in the power train that it rotates opposite to the motor rotation. This will
     * cause the encoder reading to go down when the motor is receiving positive power. This method can correct this
     * situation.
     *
     * @param inverted specifies true to invert position sensor direction, false otherwise.
     */
    @Override
    public void setPositionSensorInverted(boolean inverted)
    {
        final String funcName = "setPositionSensorInverted";

        if (debugEnabled)
        {
            dbgTrace.traceEnter(funcName, TrcDbgTrace.TraceLevel.API, "inverted=%s", inverted);
            dbgTrace.traceExit(funcName, TrcDbgTrace.TraceLevel.API);
        }

        driveMotor.setPositionSensorInverted(inverted);
    }   //setPositionSensorInverted

    /**
     * This method enables/disables soft limit switches.
     *
     * @param lowerLimitEnabled specifies true to enable lower soft limit switch, false otherwise.
     * @param upperLimitEnabled specifies true to enable upper soft limit switch, false otherwise.
     */
    @Override
    public void setSoftLimitEnabled(boolean lowerLimitEnabled, boolean upperLimitEnabled)
    {
        throw new UnsupportedOperationException("Drive wheel does not support soft limits.");
    }   //setSoftLimitEnabled

    /**
     * This method sets the lower soft limit.
     *
     * @param position specifies the position of the lower limit.
     */
    @Override
    public void setSoftLowerLimit(double position)
    {
        throw new UnsupportedOperationException("Drive wheel does not support soft limits.");
    }   //setSoftLowerLimit

    /**
     * This method sets the upper soft limit.
     *
     * @param position specifies the position of the upper limit.
     */
    @Override
    public void setSoftUpperLimit(double position)
    {
        throw new UnsupportedOperationException("Drive wheel does not support soft limits.");
    }   //setSoftUpperLimit

}   //class TrcSwerveModule<|MERGE_RESOLUTION|>--- conflicted
+++ resolved
@@ -22,8 +22,6 @@
 
 package trclib;
 
-import hallib.HalDashboard;
-
 /**
  * This class implements a platform independent Swerve Drive module. A Swerve Drive module consists of a drive motor
  * and a steer motor. The steer motor is a PID controlled motor with zero calibration limit switches that allows an
@@ -223,8 +221,6 @@
             double boundedAngle = TrcUtil.modulo(newAngle, 360.0); // Bound angle within [0,360).
             // Convert angle to range (-180,180].
             boundedAngle = boundedAngle > 180 ? boundedAngle - 360.0 : boundedAngle;
-            System.out.printf("Limits: Module=%s,low=%.2f,high=%.2f,newAngle=%.2f,boundedAngle=%.2f\n", instanceName, steerLowLimit,
-                steerHighLimit, newAngle, boundedAngle);
             if (boundedAngle < steerLowLimit)
             {
                 newAngle = boundedAngle + 180;
@@ -235,7 +231,6 @@
                 newAngle = boundedAngle - 180;
                 optimizedWheelDir *= -1;
             }
-            System.out.printf("New newAngle=%.2f\n", newAngle);
         }
 
         if (steerMotor != null)
@@ -244,24 +239,18 @@
         }
         else if (steerServo != null)
         {
-<<<<<<< HEAD
-            steerServo.setPosition(TrcUtil.modulo(newAngle, 360.0) / 360.0);
-=======
             // TODO: Eventually, this needs to be coerced to within the range [0,1]. That's the logical range of a servo.
             // The reason this is like this is because of the FrcTalonServo.
             steerServo.setPosition(newAngle / 360.0);
->>>>>>> 5d3f87d8
         }
         prevSteerAngle = newAngle;
-
-        HalDashboard.putNumber(instanceName, newAngle);
 
         if (debugEnabled)
         {
             if (optimize)
             {
-                dbgTrace.traceInfo(funcName, "Optimizing steer angle for %s: %.1f -> %.1f (%.0f)",
-                    instanceName, angle, newAngle, optimizedWheelDir);
+                dbgTrace.traceInfo(funcName, "Optimizing steer angle for %s: %.1f -> %.1f (%.0f)", instanceName, angle,
+                    newAngle, optimizedWheelDir);
             }
             dbgTrace.traceExit(funcName, TrcDbgTrace.TraceLevel.API, " (angle=%f)", angle);
         }
@@ -296,12 +285,8 @@
     public double getSteerAngle()
     {
         final String funcName = "getSteerAngle";
-<<<<<<< HEAD
+        // TODO: technically, the spec for servos says getPosition returns between 0 and 1, so eventually change FrcTalonServo and also change this
         double angle = steerMotor != null ? steerMotor.getPosition() : steerServo.getEncoderPosition();
-=======
-        // TODO: technically, the spec for servos says getPosition returns between 0 and 1, so eventually change FrcTalonServo and also change this
-        double angle = steerMotor != null ? steerMotor.getPosition() : steerServo.getPhysicalPosition();
->>>>>>> 5d3f87d8
 
         if (debugEnabled)
         {
@@ -438,11 +423,6 @@
         driveMotor.resetPosition(hardware);
     }   //resetPosition
 
-    private double getSteerError()
-    {
-        return prevSteerAngle - getSteerAngle();
-    }
-
     /**
      * This method sets the motor output value. The value can be power or velocity percentage depending on whether
      * the motor controller is in power mode or velocity mode.
@@ -460,10 +440,7 @@
             dbgTrace.traceExit(funcName, TrcDbgTrace.TraceLevel.API);
         }
 
-        double absError = Math.abs(getSteerError());
-        double scaleFactor = 1 / (absError/60.0 + 1);
-
-        driveMotor.set(value * optimizedWheelDir * scaleFactor);
+        driveMotor.set(value * optimizedWheelDir);
     }   //set
 
     /**
