/*
 * Copyright (c) 2018 Titan Robotics Club (http://www.titanrobotics.com)
 *
 * Permission is hereby granted, free of charge, to any person obtaining a copy
 * of this software and associated documentation files (the "Software"), to deal
 * in the Software without restriction, including without limitation the rights
 * to use, copy, modify, merge, publish, distribute, sublicense, and/or sell
 * copies of the Software, and to permit persons to whom the Software is
 * furnished to do so, subject to the following conditions:
 *
 * The above copyright notice and this permission notice shall be included in all
 * copies or substantial portions of the Software.
 *
 * THE SOFTWARE IS PROVIDED "AS IS", WITHOUT WARRANTY OF ANY KIND, EXPRESS OR
 * IMPLIED, INCLUDING BUT NOT LIMITED TO THE WARRANTIES OF MERCHANTABILITY,
 * FITNESS FOR A PARTICULAR PURPOSE AND NONINFRINGEMENT. IN NO EVENT SHALL THE
 * AUTHORS OR COPYRIGHT HOLDERS BE LIABLE FOR ANY CLAIM, DAMAGES OR OTHER
 * LIABILITY, WHETHER IN AN ACTION OF CONTRACT, TORT OR OTHERWISE, ARISING FROM,
 * OUT OF OR IN CONNECTION WITH THE SOFTWARE OR THE USE OR OTHER DEALINGS IN THE
 * SOFTWARE.
 */

package trclib;

import org.apache.commons.math3.linear.MatrixUtils;
import org.apache.commons.math3.linear.RealMatrix;
import org.apache.commons.math3.linear.RealVector;

/**
 * This class implements a platform independent drive base. It is intended to be extended by subclasses that
 * implements different drive base configurations (e.g. SimpleDriveBase, MecanumDriveBase and SwerveDriveBase).
 * The subclasses must provide the tankDrive and holonomicDrive methods. If the subclass cannot support a certain
 * driving strategy (e.g. holonomicDrive), it should throw an UnsupportedOperationException.
 */
public abstract class TrcDriveBase implements TrcExclusiveSubsystem
{
    private static final String moduleName = "TrcDriveBase";
    protected static final TrcDbgTrace globalTracer = TrcDbgTrace.getGlobalTracer();
    protected static final boolean debugEnabled = false;
    private static final boolean tracingEnabled = false;
    private static final boolean useGlobalTracer = false;
    private static final TrcDbgTrace.TraceLevel traceLevel = TrcDbgTrace.TraceLevel.API;
    private static final TrcDbgTrace.MsgLevel msgLevel = TrcDbgTrace.MsgLevel.INFO;
    private static final boolean USE_POSE_EXP = true;
    protected TrcDbgTrace dbgTrace = null;

    protected class MotorValues
    {
        public double prevTimestamp;
        public double currTimestamp;
        public double[] currPositions;
        public double[] currVelocities;
        public double[] prevPositions;
        public double[] stallStartTimes;
        public double[] motorPosDiffs;
    }

    /**
     * This method is called periodically to monitor the position sensors to update the odometry data.
     *
     * @param motorValues specifies the MotorValues object containing the relevant data to calculate pose.
     * @return A TrcPose2D object describing the change in position since the last update.
     */
    protected abstract TrcPose2D updateOdometry(MotorValues motorValues);

    /**
     * This method implements tank drive where leftPower controls the left motors and right power controls the right
     * motors.
     *
<<<<<<< HEAD
=======
     * @param owner      specifies the ID string of the caller for checking ownership, can be null if caller is not
     *                   ownership aware.
>>>>>>> cc7df807
     * @param leftPower  specifies left power value.
     * @param rightPower specifies right power value.
     * @param inverted   specifies true to invert control (i.e. robot front becomes robot back).
     */
    public abstract void tankDrive(String owner, double leftPower, double rightPower, boolean inverted);

    /**
     * This interface is provided by the caller to translate the motor power to actual motor power according to
     * the motor curve. This is useful to linearize the motor performance. This is very useful for many reasons.
     * It could allow the drive base to drive straight by translating wheel power to actual torque. It could also
     * allow us to implement our own ramp rate to limit acceleration and deceleration.
     */
    public interface MotorPowerMapper
    {
        /**
         * This method is called to translate the desired motor power to the actual motor power taking into
         * consideration of the motor torque curve with the current motor velocity.
         *
         * @param power    specifies the desired motor power.
         * @param velocity specifies the current motor velocity in the unit of encoder counts per second.
         * @return resulting motor power.
         */
        double translateMotorPower(double power, double velocity);
    }   //interface MotorPowerMapper

    private static double DEF_SENSITIVITY = 0.5;
    private static double DEF_MAX_OUTPUT = 1.0;

    private final TrcMotorController[] motors;
    private final TrcGyro gyro;
    protected final TrcPose2D odometry;
    private final MotorValues motorValues;
    protected double xScale, yScale, rotScale;
    private TrcTaskMgr.TaskObject odometryTaskObj;
    private TrcTaskMgr.TaskObject stopTaskObj;
    protected MotorPowerMapper motorPowerMapper = null;
    private double sensitivity = DEF_SENSITIVITY;
    private double maxOutput = DEF_MAX_OUTPUT;
    private double gyroMaxRotationRate = 0.0;
    private double gyroAssistKp = 1.0;
    private boolean gyroAssistEnabled = false;
    private TrcPose2D referenceFrame = null;
    // Change of basis matrices to convert between coordinate systems
    private final RealMatrix enuToNwuChangeOfBasis = MatrixUtils
        .createRealMatrix(new double[][] { { 0, 1 }, { -1, 0 } });
    private final RealMatrix nwuToEnuChangeOfBasis = enuToNwuChangeOfBasis.transpose();

    /**
     * Constructor: Create an instance of the object.
     *
     * @param motors specifies the array of motors in the drive base.
     * @param gyro   specifies the gyro. If none, it can be set to null.
     */
    public TrcDriveBase(TrcMotorController[] motors, TrcGyro gyro)
    {
        if (debugEnabled)
        {
            dbgTrace = useGlobalTracer ?
                globalTracer :
                new TrcDbgTrace(moduleName, tracingEnabled, traceLevel, msgLevel);
        }

        this.motors = motors;
        this.gyro = gyro;

        odometry = new TrcPose2D();
        motorValues = new MotorValues();
        motorValues.motorPosDiffs = new double[motors.length];
        motorValues.currPositions = new double[motors.length];
        motorValues.currVelocities = new double[motors.length];
        motorValues.prevPositions = new double[motors.length];
        motorValues.stallStartTimes = new double[motors.length];
        resetOdometry(true, true);
        xScale = yScale = rotScale = 1.0;
        resetStallTimer();

        TrcTaskMgr taskMgr = TrcTaskMgr.getInstance();
        odometryTaskObj = taskMgr.createTask(moduleName + ".odometryTask", this::odometryTask);
        stopTaskObj = taskMgr.createTask(moduleName + ".stopTask", this::stopTask);
    }   //TrcDriveBase

    /**
     * This method is called to enable/disable the odometry task that keeps track of the robot position and orientation.
     *
     * @param enabled specifies true to enable, false to disable.
     */
    public void setOdometryEnabled(boolean enabled)
    {
        final String funcName = "setOdometryEnabled";

        if (debugEnabled)
        {
            dbgTrace.traceEnter(funcName, TrcDbgTrace.TraceLevel.API, "enabled=%s", enabled);
        }

        if (enabled)
        {
            resetOdometry();
            odometryTaskObj.registerTask(TrcTaskMgr.TaskType.STANDALONE_TASK, 50);
            stopTaskObj.registerTask(TrcTaskMgr.TaskType.STOP_TASK);
        }
        else
        {
            odometryTaskObj.unregisterTask(TrcTaskMgr.TaskType.STANDALONE_TASK);
            stopTaskObj.unregisterTask(TrcTaskMgr.TaskType.STOP_TASK);
        }

        if (debugEnabled)
        {
            dbgTrace.traceExit(funcName, TrcDbgTrace.TraceLevel.API);
        }
    }   //setOdometryEnabled

    /**
     * Constructor: Create an instance of the object.
     *
     * @param motors specifies the array of motors in the drive base.
     */
    public TrcDriveBase(TrcMotorController... motors)
    {
        this(motors, null);
    }   //TrcDriveBase

    /**
     * Get the robot pose in the global reference frame. This is the reference frame relative to the robot starting position.
     *
     * @return A copy of the pose object in the global reference frame.
     */
    public TrcPose2D getGlobalPose()
    {
        synchronized (odometry)
        {
            return new TrcPose2D(odometry.x, odometry.y, odometry.heading, odometry.xVel, odometry.yVel,
                odometry.turnRate);
        }
    }

    /**
     * Get the robot pose relative to the saved reference frame, or the global reference frame if there is none saved.
     *
     * @return The robot pose relative to the last saved reference frame, or the global reference frame.
     */
    public TrcPose2D getRelativePose()
    {
        return referenceFrame == null ? getGlobalPose() : getPoseRelativeTo(referenceFrame);
    }

    /**
     * Get the robot pose relative to <code>pose</code>.
     *
     * @param pose The new reference frame to transform to.
     * @return The pose object transformed into the new reference frame.
     */
    public TrcPose2D getPoseRelativeTo(TrcPose2D pose)
    {
        return getGlobalPose().inReferenceFrameOf(pose);
    }

    /**
     * Get the last saved reference frame, or the global origin if none available.
     *
     * @return The last saved reference frame, or if none have been saved, return the global origin. (all zeros)
     */
    public TrcPose2D getSavedReferenceFrame()
    {
        if (referenceFrame == null)
        {
            return new TrcPose2D();
        }
        return new TrcPose2D(referenceFrame.x, referenceFrame.y, referenceFrame.heading, referenceFrame.xVel,
            referenceFrame.yVel, referenceFrame.turnRate);
    }

    /**
     * Save this reference frame. All relative poses will be relative to this reference frame.
     */
    public void saveReferenceFrame()
    {
        referenceFrame = getGlobalPose();
    }

    /**
     * Clear the saved reference frame. All relative poses will instead be global poses.
     */
    public void clearReferenceFrame()
    {
        referenceFrame = null;
    }

    /**
     * This method sets the position scales. The raw position from the encoder is in encoder counts. By setting the
     * scale factor, one could make getPosition to return unit in inches, for example.
     *
     * @param xScale   specifies the X position scale.
     * @param yScale   specifies the Y position scale.
     * @param rotScale specifies the rotation scale.
     */
    public void setPositionScales(double xScale, double yScale, double rotScale)
    {
        final String funcName = "setPositionScales";

        if (debugEnabled)
        {
            dbgTrace.traceEnter(funcName, TrcDbgTrace.TraceLevel.API, "xScale=%f,yScale=%f,rotScale=%f", xScale, yScale,
                rotScale);
            dbgTrace.traceExit(funcName, TrcDbgTrace.TraceLevel.API);
        }

        this.xScale = xScale;
        this.yScale = yScale;
        this.rotScale = rotScale;
    }   //setPositionScales

    /**
     * This method sets the position scales. The raw position from the encoder is in encoder counts. By setting the
     * scale factor, one could make getPosition to return unit in inches, for example.
     *
     * @param xScale specifies the X position scale.
     * @param yScale specifies the Y position scale.
     */
    public void setPositionScales(double xScale, double yScale)
    {
        setPositionScales(xScale, yScale, 1.0);
    }   //setPositionScales

    /**
     * This method sets the position scales. The raw position from the encoder is in encoder counts. By setting the
     * scale factor, one could make getPosition to return unit in inches, for example.
     *
     * @param yScale specifies the Y position scale.
     */
    public void setPositionScales(double yScale)
    {
        setPositionScales(1.0, yScale, 1.0);
    }   //setPositionScales

    /**
     * This method returns the X position in scaled unit.
     *
     * @return X position.
     */
    public double getXPosition()
    {
        final String funcName = "getXPosition";
        final double pos;

        pos = getRelativePose().x;

        if (debugEnabled)
        {
            dbgTrace.traceEnter(funcName, TrcDbgTrace.TraceLevel.API);
            dbgTrace.traceExit(funcName, TrcDbgTrace.TraceLevel.API, "=%f", pos);
        }

        return pos;
    }   //getXPosition

    /**
     * This method returns the Y position in scaled unit.
     *
     * @return Y position.
     */
    public double getYPosition()
    {
        final String funcName = "getYPosition";
        double pos;

        pos = getRelativePose().y;

        if (debugEnabled)
        {
            dbgTrace.traceEnter(funcName, TrcDbgTrace.TraceLevel.API);
            dbgTrace.traceExit(funcName, TrcDbgTrace.TraceLevel.API, "=%f", pos);
        }

        return pos;
    }   //getYPosition

    /**
     * This method returns the heading of the drive base in degrees. If there is a gyro, the gyro heading is returned,
     * otherwise it returns the rotation position by using the encoders.
     *
     * @return drive base heading
     */
    public double getHeading()
    {
        final String funcName = "getHeading";
        final double heading;

        synchronized (odometry)
        {
<<<<<<< HEAD
            heading = odometry.heading;
=======
            heading = gyro != null ? odometry.gyroHeading : odometry.rotRawPos * rotScale;
>>>>>>> cc7df807
        }

        if (debugEnabled)
        {
            dbgTrace.traceEnter(funcName, TrcDbgTrace.TraceLevel.API);
            dbgTrace.traceExit(funcName, TrcDbgTrace.TraceLevel.API, "=%f", heading);
        }

        return heading;
    }   //getHeading

    /**
     * This method returns the drive base velocity in the X direction.
     *
     * @return X velocity.
     */
    public double getXVelocity()
    {
        final String funcName = "getXVelocity";
        final double vel;

        vel = getRelativePose().xVel;

        if (debugEnabled)
        {
            dbgTrace.traceEnter(funcName, TrcDbgTrace.TraceLevel.API);
            dbgTrace.traceExit(funcName, TrcDbgTrace.TraceLevel.API, "=%f", vel);
        }

        return vel;
    }   //getXVelocity

    /**
     * This method returns the drive base velocity in the Y direction.
     *
     * @return Y velocity.
     */
    public double getYVelocity()
    {
        final String funcName = "getYVelocity";
        final double vel;

        vel = getRelativePose().yVel;

        if (debugEnabled)
        {
            dbgTrace.traceEnter(funcName, TrcDbgTrace.TraceLevel.API);
            dbgTrace.traceExit(funcName, TrcDbgTrace.TraceLevel.API, "=%f", vel);
        }

        return vel;
    }   //getYVelocity

    /**
     * This method returns the gyro turn rate.
     *
     * @return gyro turn rate.
     */
    public double getGyroTurnRate()
    {
        final String funcName = "getGyroTurnRate";
        final double turnRate;

        synchronized (odometry)
        {
            turnRate = odometry.turnRate;
        }

        if (debugEnabled)
        {
            dbgTrace.traceEnter(funcName, TrcDbgTrace.TraceLevel.API);
            dbgTrace.traceExit(funcName, TrcDbgTrace.TraceLevel.API, "=%f", turnRate);
        }

        return turnRate;
    }   //getGyroTurnRate

    /**
     * This method resets the drive base odometry. This includes the motor encoders, drive base position, velocity and
     * gyro heading.
     *
     * @param hardware  specifies true for resetting hardware position, false for resetting software position.
     * @param resetGyro specifies true to also reset the gyro heading, false otherwise.
     */
    public void resetOdometry(boolean hardware, boolean resetGyro)
    {
        final String funcName = "resetOdometry";

        if (debugEnabled)
        {
            dbgTrace.traceEnter(funcName, TrcDbgTrace.TraceLevel.API);
        }

        clearReferenceFrame();

        synchronized (odometry)
        {
            motorValues.prevTimestamp = motorValues.currTimestamp = TrcUtil.getCurrentTime();

            for (int i = 0; i < motors.length; i++)
            {
                motors[i].resetPosition(hardware);
                motorValues.currPositions[i] = 0.0;
                motorValues.currVelocities[i] = 0.0;
                motorValues.prevPositions[i] = 0.0;
                motorValues.stallStartTimes[i] = motorValues.currTimestamp;
            }

            odometry.x = odometry.y = 0.0;
            odometry.xVel = odometry.yVel = 0.0;

            if (gyro != null && resetGyro)
            {
                gyro.resetZIntegrator();
                odometry.heading = odometry.turnRate = 0.0;
            }
        }

        if (debugEnabled)
        {
            dbgTrace.traceExit(funcName, TrcDbgTrace.TraceLevel.API);
        }
    }   //resetOdometry

    /**
     * This method resets the drive base position odometry. This includes the motor encoders, the gyro heading and
     * all the cached values.
     *
     * @param hardware specifies true for resetting hardware position, false for resetting software position.
     */
    public void resetOdometry(boolean hardware)
    {
        resetOdometry(hardware, true);
    }   //resetOdometry

    /**
     * This method resets the drive base position odometry. This includes the motor encoders, the gyro heading and
     * all the cached values.
     */
    public void resetOdometry()
    {
        resetOdometry(false, true);
    }   //resetOdometry

    /**
     * This method sets a motor power mapper. If null, it unsets the previously set mapper.
     *
     * @param motorPowerMapper specifies the motor power mapper. If null, clears the mapper.
     */
    public void setMotorPowerMapper(MotorPowerMapper motorPowerMapper)
    {
        this.motorPowerMapper = motorPowerMapper;
    }   //setMotorPowerMapper

    /**
     * This method sets the sensitivity for the drive() method.
     *
     * @param sensitivity specifies the sensitivity value.
     */
    public void setSensitivity(double sensitivity)
    {
        final String funcName = "setSensitivity";

        if (debugEnabled)
        {
            dbgTrace.traceEnter(funcName, TrcDbgTrace.TraceLevel.API, "sensitivity=%f", sensitivity);
            dbgTrace.traceExit(funcName, TrcDbgTrace.TraceLevel.API);
        }

        this.sensitivity = sensitivity;
    }   //setSensitivity

    /**
     * This method sets the maximum output value of the motor.
     *
     * @param maxOutput specifies the maximum output value.
     */
    public void setMaxOutput(double maxOutput)
    {
        final String funcName = "setMaxOutput";

        if (debugEnabled)
        {
            dbgTrace.traceEnter(funcName, TrcDbgTrace.TraceLevel.API, "maxOutput=%f", maxOutput);
            dbgTrace.traceExit(funcName, TrcDbgTrace.TraceLevel.API);
        }

        this.maxOutput = maxOutput;
    }   //setMaxOutput

    /**
     * This method clips the motor output to the range of -maxOutput to maxOutput.
     *
     * @param output specifies the motor output.
     * @return clipped motor output.
     */
    protected double clipMotorOutput(double output)
    {
        final String funcName = "clipMotorOutput";
        double motorOutput = TrcUtil.clipRange(output, -maxOutput, maxOutput);

        if (debugEnabled)
        {
            dbgTrace.traceEnter(funcName, TrcDbgTrace.TraceLevel.API, "output=%f", output);
            dbgTrace.traceExit(funcName, TrcDbgTrace.TraceLevel.API, "=%f", motorOutput);
        }

        return motorOutput;
    }   //clipMotorOutput

    /**
     * This method enables gyro assist drive.
     *
     * @param gyroMaxRotationRate specifies the maximum rotation rate of the robot base reported by the gyro.
     * @param gyroAssistKp        specifies the gyro assist proportional constant.
     */
    public void enableGyroAssist(double gyroMaxRotationRate, double gyroAssistKp)
    {
        final String funcName = "enableGyroAssist";

        if (debugEnabled)
        {
            dbgTrace
                .traceEnter(funcName, TrcDbgTrace.TraceLevel.API, "gyroMaxRate=%f,gyroAssistKp=%f", gyroMaxRotationRate,
                    gyroAssistKp);
            dbgTrace.traceExit(funcName, TrcDbgTrace.TraceLevel.API);
        }

        this.gyroMaxRotationRate = gyroMaxRotationRate;
        this.gyroAssistKp = gyroAssistKp;
        this.gyroAssistEnabled = true;
    }   //enableGyroAssist

    /**
     * This method enables/disables gyro assist drive.
     */
    public void disableGyroAssist()
    {
        final String funcName = "enableGyroAssist";

        if (debugEnabled)
        {
            dbgTrace.traceEnter(funcName, TrcDbgTrace.TraceLevel.API);
            dbgTrace.traceExit(funcName, TrcDbgTrace.TraceLevel.API);
        }

        this.gyroMaxRotationRate = 0.0;
        this.gyroAssistKp = 1.0;
        this.gyroAssistEnabled = false;
    }   //disableGyroAssist

    /**
     * This method checks if Gyro Assist is enabled.
     *
     * @return true if Gyro Assist is enabled, false otherwise.
     */
    public boolean isGyroAssistEnabled()
    {
        return gyroAssistEnabled;
    }   //isGyroAssistEnabled

    /**
     * This method calculates and returns the gyro assist power.
     *
     * @param rotation specifies the rotation power.
     * @return gyro assist power.
     */
    public double getGyroAssistPower(double rotation)
    {
        double error = rotation - gyro.getZRotationRate().value / gyroMaxRotationRate;
        return gyroAssistEnabled ? TrcUtil.clipRange(gyroAssistKp * error) : 0.0;
    }   //getGyroAssistPower

    /**
     * This method checks if it supports holonomic drive.
     *
     * @return true if this drive base supports holonomic drive, false otherwise.
     */
    public boolean supportsHolonomicDrive()
    {
        return false;
    }   //supportsHolonomicDrive

    /**
     * This method returns the number of motors in the drive train.
     *
     * @return number of motors.
     */
    public int getNumMotors()
    {
        final String funcName = "getNumMotors";

        if (debugEnabled)
        {
            dbgTrace.traceEnter(funcName, TrcDbgTrace.TraceLevel.API);
            dbgTrace.traceExit(funcName, TrcDbgTrace.TraceLevel.API, "=%d", motors.length);
        }

        return motors.length;
    }   //getNumMotors

    /**
     * This method inverts direction of a given motor in the drive train.
     *
     * @param index    specifies the index in the motors array.
     * @param inverted specifies true if inverting motor direction.
     */
    protected void setInvertedMotor(int index, boolean inverted)
    {
        final String funcName = "setInvertedMotor";

        if (debugEnabled)
        {
            dbgTrace.traceEnter(funcName, TrcDbgTrace.TraceLevel.API, "index=%d,inverted=%s", index, inverted);
            dbgTrace.traceExit(funcName, TrcDbgTrace.TraceLevel.API);
        }

        motors[index].setInverted(inverted);
    }   //setInvertedMotor

    /**
     * This method checks if the specified motor has stalled.
     *
     * @param index     specifies the motor index.
     * @param stallTime specifies the stall time in seconds to be considered stalled.
     * @return true if the motor is stalled, false otherwise.
     */
    protected boolean isMotorStalled(int index, double stallTime)
    {
        final String funcName = "isMotorStalled";
        double currTime = TrcUtil.getCurrentTime();
        final boolean stalled;

        synchronized (odometry)
        {
            stalled = currTime - motorValues.stallStartTimes[index] > stallTime;
        }

        if (debugEnabled)
        {
            dbgTrace.traceEnter(funcName, TrcDbgTrace.TraceLevel.API, "index=%d,stallTime=%.3f", index, stallTime);
            dbgTrace.traceExit(funcName, TrcDbgTrace.TraceLevel.API, "=%s", stalled);
        }

        return stalled;
    }   //isMotorStalled

    /**
     * This method resets the all stall timers.
     */
    public void resetStallTimer()
    {
        final String funcName = "resetStallTimer";

        if (debugEnabled)
        {
            dbgTrace.traceEnter(funcName, TrcDbgTrace.TraceLevel.API);
            dbgTrace.traceExit(funcName, TrcDbgTrace.TraceLevel.API);
        }

        synchronized (odometry)
        {
            double currTime = TrcUtil.getCurrentTime();

            for (int i = 0; i < motorValues.stallStartTimes.length; i++)
            {
                motorValues.stallStartTimes[i] = currTime;
            }
        }
    }   //resetStallTimer

    /**
     * This method checks if all motors on the drive base have been stalled for at least the specified stallTime.
     *
     * @param stallTime specifies the stall time in seconds.
     * @return true if the drive base is stalled, false otherwise.
     */
    public boolean isStalled(double stallTime)
    {
        final String funcName = "isStalled";
        boolean stalled = true;

        if (debugEnabled)
        {
            dbgTrace.traceEnter(funcName, TrcDbgTrace.TraceLevel.API, "stallTime=%.3f", stallTime);
        }

        synchronized (odometry)
        {
            for (int i = 0; i < motorValues.stallStartTimes.length; i++)
            {
                if (!isMotorStalled(i, stallTime))
                {
                    stalled = false;
                    break;
                }
            }
        }

        if (debugEnabled)
        {
            dbgTrace.traceExit(funcName, TrcDbgTrace.TraceLevel.API, "=%s", stalled);
        }

        return stalled;
    }   //isStalled

    /**
     * This method enables/disables brake mode of the drive base.
     *
     * @param enabled specifies true to enable brake mode, false to disable it.
     */
    public void setBrakeMode(boolean enabled)
    {
        final String funcName = "setBrakeMode";

        if (debugEnabled)
        {
            dbgTrace.traceEnter(funcName, TrcDbgTrace.TraceLevel.API, "enabled=%s", Boolean.toString(enabled));
            dbgTrace.traceExit(funcName, TrcDbgTrace.TraceLevel.API);
        }

        for (TrcMotorController motor : motors)
        {
            motor.setBrakeModeEnabled(enabled);
        }
    }   //setBrakeMode

    /**
     * This methods stops the drive base.
     *
     * @param owner specifies the ID string of the caller for checking ownership, can be null if caller is not
     *              ownership aware.
     */
    public void stop(String owner)
    {
        final String funcName = "stop";

        if (debugEnabled)
        {
            dbgTrace.traceEnter(funcName, TrcDbgTrace.TraceLevel.API, "owner=%s", owner);
        }

<<<<<<< HEAD
        for (TrcMotorController motor : motors)
=======
        if (validateOwnership(owner))
>>>>>>> cc7df807
        {
            for (TrcMotorController motor : motors)
            {
                motor.set(0.0);
            }
        }

        if (debugEnabled)
        {
            dbgTrace.traceExit(funcName, TrcDbgTrace.TraceLevel.API);
        }
    }   //stop

    /**
     * This methods stops the drive base.
     */
    public void stop()
    {
        stop(null);
    }   //stop

    /**
     * This method implements tank drive where leftPower controls the left motors and right power controls the right
     * motors.
     *
     * @param owner      specifies the ID string of the caller for checking ownership, can be null if caller is not
     *                   ownership aware.
     * @param leftPower  specifies left power value.
     * @param rightPower specifies right power value.
     */
    public void tankDrive(String owner, double leftPower, double rightPower)
    {
        tankDrive(owner, leftPower, rightPower, false);
    }   //tankDrive

    /**
     * This method implements tank drive where leftPower controls the left motors and right power controls the right
     * motors.
     *
     * @param leftPower  specifies left power value.
     * @param rightPower specifies right power value.
     */
    public void tankDrive(double leftPower, double rightPower)
    {
        tankDrive(null, leftPower, rightPower, false);
    }   //tankDrive

    /**
     * This method implements tank drive where leftPower controls the left motors and right power controls the right
     * motors.
     *
     * @param leftPower  specifies left power value.
     * @param rightPower specifies right power value.
     * @param inverted   specifies true to invert control (i.e. robot front becomes robot back).
     */
    public void tankDrive(double leftPower, double rightPower, boolean inverted)
    {
        tankDrive(null, leftPower, rightPower, inverted);
    }   //tankDrive

    /**
     * This method drives the motors at "magnitude" and "curve". Both magnitude and curve are -1.0 to +1.0 values,
     * where 0.0 represents stopped and not turning. curve less than 0 will turn left and curve greater than 0 will
     * turn right. The algorithm for steering provides a constant turn radius for any normal speed range, both
     * forward and backward. Increasing sensitivity causes sharper turns for fixed values of curve.
     *
     * @param owner     specifies the ID string of the caller for checking ownership, can be null if caller is not
     *                  ownership aware.
     * @param magnitude specifies the speed setting for the outside wheel in a turn, forward or backwards, +1 to -1.
     * @param curve     specifies the rate of turn, constant for different forward speeds. Set curve less than 0 for left
     *                  turn or curve greater than 0 for right turn. Set curve = e^(-r/w) to get a turn radius r for
     *                  wheel base w of your robot. Conversely, turn radius r = -ln(curve)*w for a given value of curve
     *                  and wheel base w.
     * @param inverted  specifies true to invert control (i.e. robot front becomes robot back).
     */
    public void curveDrive(String owner, double magnitude, double curve, boolean inverted)
    {
        final String funcName = "curveDrive";
        double leftOutput;
        double rightOutput;

        if (debugEnabled)
        {
<<<<<<< HEAD
            dbgTrace.traceEnter(funcName, TrcDbgTrace.TraceLevel.API, "mag=%f,curve=%f,inverted=%s", magnitude, curve,
                inverted);
=======
            dbgTrace.traceEnter(funcName, TrcDbgTrace.TraceLevel.API, "owner=%s,mag=%f,curve=%f,inverted=%s", owner,
                magnitude, curve, inverted);
>>>>>>> cc7df807
        }

        if (validateOwnership(owner))
        {
<<<<<<< HEAD
            double value = Math.log(-curve);
            double ratio = (value - sensitivity) / (value + sensitivity);
            if (ratio == 0.0)
=======
            if (curve < 0.0)
            {
                double value = Math.log(-curve);
                double ratio = (value - sensitivity) / (value + sensitivity);
                if (ratio == 0.0)
                {
                    ratio = 0.0000000001;
                }
                leftOutput = magnitude / ratio;
                rightOutput = magnitude;
            }
            else if (curve > 0.0)
>>>>>>> cc7df807
            {
                double value = Math.log(curve);
                double ratio = (value - sensitivity) / (value + sensitivity);
                if (ratio == 0.0)
                {
                    ratio = 0.0000000001;
                }
                leftOutput = magnitude;
                rightOutput = magnitude / ratio;
            }
<<<<<<< HEAD
            leftOutput = magnitude / ratio;
            rightOutput = magnitude;
        }
        else if (curve > 0.0)
        {
            double value = Math.log(curve);
            double ratio = (value - sensitivity) / (value + sensitivity);
            if (ratio == 0.0)
=======
            else
>>>>>>> cc7df807
            {
                leftOutput = magnitude;
                rightOutput = magnitude;
            }
<<<<<<< HEAD
            leftOutput = magnitude;
            rightOutput = magnitude / ratio;
        }
        else
        {
            leftOutput = magnitude;
            rightOutput = magnitude;
        }
=======
>>>>>>> cc7df807

            tankDrive(owner, leftOutput, rightOutput, inverted);
        }

        if (debugEnabled)
        {
            dbgTrace.traceExit(funcName, TrcDbgTrace.TraceLevel.API);
        }
    }   //curveDrive

    /**
     * This method drives the motors at "magnitude" and "curve". Both magnitude and curve are -1.0 to +1.0 values,
     * where 0.0 represents stopped and not turning. curve less than 0 will turn left and curve greater than 0 will
     * turn right. The algorithm for steering provides a constant turn radius for any normal speed range, both
     * forward and backward. Increasing sensitivity causes sharper turns for fixed values of curve.
     *
     * @param magnitude specifies the speed setting for the outside wheel in a turn, forward or backwards, +1 to -1.
     * @param curve     specifies the rate of turn, constant for different forward speeds. Set curve less than 0 for left
     *                  turn or curve greater than 0 for right turn. Set curve = e^(-r/w) to get a turn radius r for
     *                  wheel base w of your robot. Conversely, turn radius r = -ln(curve)*w for a given value of curve
     *                  and wheel base w.
     * @param inverted  specifies true to invert control (i.e. robot front becomes robot back).
     */
    public void curveDrive(double magnitude, double curve, boolean inverted)
    {
        curveDrive(null, magnitude, curve, inverted);
    }   //curveDrive

    /**
     * This method drives the motors with the given magnitude and curve values.
     *
     * @param magnitude specifies the magnitude value.
     * @param curve     specifies the curve value.
     */
    public void curveDrive(double magnitude, double curve)
    {
        curveDrive(null, magnitude, curve, false);
    }   //curveDrive

    /**
     * This method implements arcade drive where drivePower controls how fast the robot goes in the y-axis and
     * turnPower controls how fast it will turn.
     *
     * @param owner      specifies the ID string of the caller for checking ownership, can be null if caller is not
     *                   ownership aware.
     * @param drivePower specifies the drive power value.
     * @param turnPower  specifies the turn power value.
     * @param inverted   specifies true to invert control (i.e. robot front becomes robot back).
     */
    public void arcadeDrive(String owner, double drivePower, double turnPower, boolean inverted)
    {
        final String funcName = "arcadeDrive";
        double leftPower;
        double rightPower;

        if (debugEnabled)
        {
<<<<<<< HEAD
            dbgTrace
                .traceEnter(funcName, TrcDbgTrace.TraceLevel.API, "drivePower=%f,turnPower=%f,inverted=%s", drivePower,
                    turnPower, inverted);
=======
            dbgTrace.traceEnter(funcName, TrcDbgTrace.TraceLevel.API, "owner=%s,drivePower=%f,turnPower=%f,inverted=%s",
                owner, drivePower, turnPower, inverted);
>>>>>>> cc7df807
        }

        if (validateOwnership(owner))
        {
            drivePower = TrcUtil.clipRange(drivePower);
            turnPower = TrcUtil.clipRange(turnPower);

            leftPower = drivePower + turnPower;
            rightPower = drivePower - turnPower;
            double maxMag = Math.max(Math.abs(leftPower), Math.abs(rightPower));
            if (maxMag > 1.0)
            {
                leftPower /= maxMag;
                rightPower /= maxMag;
            }

            tankDrive(owner, leftPower, rightPower, inverted);
        }

        if (debugEnabled)
        {
            dbgTrace.traceExit(funcName, TrcDbgTrace.TraceLevel.API);
        }
    }   //arcadeDrive

    /**
     * This method implements arcade drive where drivePower controls how fast the robot goes in the y-axis and
     * turnPower controls how fast it will turn.
     *
     * @param drivePower specifies the drive power value.
     * @param turnPower  specifies the turn power value.
<<<<<<< HEAD
=======
     * @param inverted   specifies true to invert control (i.e. robot front becomes robot back).
     */
    public void arcadeDrive(double drivePower, double turnPower, boolean inverted)
    {
        arcadeDrive(null, drivePower, turnPower, inverted);
    }   //arcadeDrive

    /**
     * This method implements arcade drive where drivePower controls how fast the robot goes in the y-axis and
     * turnPower controls how fast it will turn.
     *
     * @param drivePower specifies the drive power value.
     * @param turnPower  specifies the turn power value.
>>>>>>> cc7df807
     */
    public void arcadeDrive(double drivePower, double turnPower)
    {
        arcadeDrive(null, drivePower, turnPower, false);
    }   //arcadeDrive

    /**
     * This method implements holonomic drive where x controls how fast the robot will go in the x direction, and y
     * controls how fast the robot will go in the y direction. Rotation controls how fast the robot rotates and
     * gyroAngle specifies the heading the robot should maintain.
     *
<<<<<<< HEAD
=======
     * @param owner     specifies the ID string of the caller for checking ownership, can be null if caller is not
     *                  ownership aware.
>>>>>>> cc7df807
     * @param x         specifies the x power.
     * @param y         specifies the y power.
     * @param rotation  specifies the rotating power.
     * @param inverted  specifies true to invert control (i.e. robot front becomes robot back).
     * @param gyroAngle specifies the current gyro heading. Use this to drive by the field reference frame.
     */
    protected void holonomicDrive(String owner, double x, double y, double rotation, boolean inverted, double gyroAngle)
    {
        throw new UnsupportedOperationException("Holonomic drive is not supported by this drive base!");
    }   //holonomicDrive

    /**
     * This method implements holonomic drive where x controls how fast the robot will go in the x direction, and y
     * controls how fast the robot will go in the y direction. Rotation controls how fast the robot rotates and
     * gyroAngle specifies the heading the robot should maintain.
     *
<<<<<<< HEAD
=======
     * @param owner    specifies the ID string of the caller for checking ownership, can be null if caller is not ownership aware.
>>>>>>> cc7df807
     * @param x        specifies the x power.
     * @param y        specifies the y power.
     * @param rotation specifies the rotating power.
     * @param inverted specifies true to invert control (i.e. robot front becomes robot back).
     */
    public void holonomicDrive(String owner, double x, double y, double rotation, boolean inverted)
    {
        holonomicDrive(owner, x, y, rotation, inverted, 0.0);
    }   //holonomicDrive

    /**
     * This method implements holonomic drive where x controls how fast the robot will go in the x direction, and y
     * controls how fast the robot will go in the y direction. Rotation controls how fast the robot rotates and
     * gyroAngle specifies the heading the robot should maintain.
     *
<<<<<<< HEAD
=======
     * @param x        specifies the x power.
     * @param y        specifies the y power.
     * @param rotation specifies the rotating power.
     * @param inverted specifies true to invert control (i.e. robot front becomes robot back).
     */
    public void holonomicDrive(double x, double y, double rotation, boolean inverted)
    {
        holonomicDrive(null, x, y, rotation, inverted, 0.0);
    }   //holonomicDrive

    /**
     * This method implements holonomic drive where x controls how fast the robot will go in the x direction, and y
     * controls how fast the robot will go in the y direction. Rotation controls how fast the robot rotates and
     * gyroAngle specifies the heading the robot should maintain.
     *
     * @param owner     specifies the ID string of the caller for checking ownership, can be null if caller is not ownership aware.
     * @param x         specifies the x power.
     * @param y         specifies the y power.
     * @param rotation  specifies the rotating power.
     * @param gyroAngle specifies the current gyro heading. Use this to drive by the field reference frame.
     */
    public void holonomicDrive(String owner, double x, double y, double rotation, double gyroAngle)
    {
        holonomicDrive(owner, x, y, rotation, false, gyroAngle);
    }   //holonomicDrive

    /**
     * This method implements holonomic drive where x controls how fast the robot will go in the x direction, and y
     * controls how fast the robot will go in the y direction. Rotation controls how fast the robot rotates and
     * gyroAngle specifies the heading the robot should maintain.
     *
>>>>>>> cc7df807
     * @param x         specifies the x power.
     * @param y         specifies the y power.
     * @param rotation  specifies the rotating power.
     * @param gyroAngle specifies the current gyro heading. Use this to drive by the field reference frame.
     */
    public void holonomicDrive(double x, double y, double rotation, double gyroAngle)
    {
        holonomicDrive(null, x, y, rotation, false, gyroAngle);
    }   //holonomicDrive

    /**
     * This method implements holonomic drive where x controls how fast the robot will go in the x direction, and y
     * controls how fast the robot will go in the y direction. Rotation controls how fast the robot rotates and
     * gyroAngle specifies the heading the robot should maintain.
     *
     * @param owner    specifies the ID string of the caller for checking ownership, can be null if caller is not ownership aware.
     * @param x        specifies the x power.
     * @param y        specifies the y power.
     * @param rotation specifies the rotating power.
     */
    public void holonomicDrive(String owner, double x, double y, double rotation)
    {
        holonomicDrive(owner, x, y, rotation, false, 0.0);
    }   //holonomicDrive

    /**
     * This method implements holonomic drive where x controls how fast the robot will go in the x direction, and y
     * controls how fast the robot will go in the y direction. Rotation controls how fast the robot rotates and
     * gyroAngle specifies the heading the robot should maintain.
     *
     * @param x        specifies the x power.
     * @param y        specifies the y power.
     * @param rotation specifies the rotating power.
     */
    public void holonomicDrive(double x, double y, double rotation)
    {
        holonomicDrive(null, x, y, rotation, false, 0.0);
    }   //holonomicDrive

    /**
     * This method implements holonomic drive where magnitude controls how fast the robot will go in the given
     * direction and how fast it will rotate.
     *
     * @param owner     specifies the ID string of the caller for checking ownership, can be null if caller is not
     *                  ownership aware.
     * @param magnitude specifies the magnitude combining x and y axes.
<<<<<<< HEAD
     * @param direction specifies the direction in degrees. 0 is forward. Positive is clockwise.
=======
     * @param direction specifies the direction in degrees.
     * @param rotation  specifies the rotation power.
     * @param inverted  specifies true to invert control (i.e. robot front becomes robot back).
     */
    public void holonomicDrive_Polar(String owner, double magnitude, double direction, double rotation,
        boolean inverted)
    {
        double dirInRads = Math.toRadians(direction);
        holonomicDrive(owner, magnitude * Math.cos(dirInRads), magnitude * Math.sin(dirInRads), rotation, inverted,
            0.0);
    }   //holonomicDrive_Polar

    /**
     * This method implements holonomic drive where magnitude controls how fast the robot will go in the given
     * direction and how fast it will rotate.
     *
     * @param magnitude specifies the magnitude combining x and y axes.
     * @param direction specifies the direction in degrees.
>>>>>>> cc7df807
     * @param rotation  specifies the rotation power.
     * @param inverted  specifies true to invert control (i.e. robot front becomes robot back).
     */
    public void holonomicDrive_Polar(double magnitude, double direction, double rotation, boolean inverted)
    {
        holonomicDrive_Polar(null, magnitude, direction, rotation, inverted);
    }   //holonomicDrive_Polar

    /**
     * This method implements holonomic drive where magnitude controls how fast the robot will go in the given
     * direction and how fast it will rotate.
     *
     * @param owner     specifies the ID string of the caller for checking ownership, can be null if caller is not
     *                  ownership aware.
     * @param magnitude specifies the magnitude combining x and y axes.
     * @param direction specifies the direction in degrees.
     * @param rotation  specifies the rotation power.
     * @param gyroAngle specifies the current gyro heading. Use this to drive by the field reference frame.
     */
    public void holonomicDrive_Polar(String owner, double magnitude, double direction, double rotation,
        double gyroAngle)
    {
        double dirInRads = Math.toRadians(direction);
<<<<<<< HEAD
        holonomicDrive(magnitude * Math.sin(dirInRads), magnitude * Math.cos(dirInRads), rotation, inverted, 0.0);
=======
        holonomicDrive(owner, magnitude * Math.cos(dirInRads), magnitude * Math.sin(dirInRads), rotation, false,
            gyroAngle);
>>>>>>> cc7df807
    }   //holonomicDrive_Polar

    /**
     * This method implements holonomic drive where magnitude controls how fast the robot will go in the given
     * direction and how fast it will rotate.
     *
     * @param magnitude specifies the magnitude combining x and y axes.
<<<<<<< HEAD
     * @param direction specifies the direction in degrees. 0 is forward. Positive is clockwise.
=======
     * @param direction specifies the direction in degrees.
>>>>>>> cc7df807
     * @param rotation  specifies the rotation power.
     * @param gyroAngle specifies the current gyro heading. Use this to drive by the field reference frame.
     */
    public void holonomicDrive_Polar(double magnitude, double direction, double rotation, double gyroAngle)
    {
        holonomicDrive_Polar(null, magnitude, direction, rotation, gyroAngle);
    }   //holonomicDrive_Polar

    /**
     * This method implements holonomic drive where magnitude controls how fast the robot will go in the given
     * direction and how fast it will rotate.
     *
     * @param owner     specifies the ID string of the caller for checking ownership, can be null if caller is not
     *                  ownership aware.
     * @param magnitude specifies the magnitude combining x and y axes.
     * @param direction specifies the direction in degrees.
     * @param rotation  specifies the rotation power.
     */
    public void holonomicDrive_Polar(String owner, double magnitude, double direction, double rotation)
    {
        double dirInRads = Math.toRadians(direction);
<<<<<<< HEAD
        holonomicDrive(magnitude * Math.sin(dirInRads), magnitude * Math.cos(dirInRads), rotation, false, gyroAngle);
=======
        holonomicDrive(owner, magnitude * Math.cos(dirInRads), magnitude * Math.sin(dirInRads), rotation, false, 0.0);
>>>>>>> cc7df807
    }   //holonomicDrive_Polar

    /**
     * This method implements holonomic drive where magnitude controls how fast the robot will go in the given
     * direction and how fast it will rotate.
     *
     * @param magnitude specifies the magnitude combining x and y axes.
<<<<<<< HEAD
     * @param direction specifies the direction in degrees. 0 is forward. Positive is clockwise.
=======
     * @param direction specifies the direction in degrees.
>>>>>>> cc7df807
     * @param rotation  specifies the rotation power.
     */
    public void holonomicDrive_Polar(double magnitude, double direction, double rotation)
    {
<<<<<<< HEAD
        double dirInRads = Math.toRadians(direction);
        holonomicDrive(magnitude * Math.sin(dirInRads), magnitude * Math.cos(dirInRads), rotation, false, 0.0);
=======
        holonomicDrive_Polar(null, magnitude, direction, rotation);
>>>>>>> cc7df807
    }   //holonomicDrive_Polar

    /**
     * This method is called periodically to update the drive base odometry (xPos, yPos, rotPos, heading).
     *
     * @param taskType specifies the type of task being run.
     * @param runMode  specifies the competition mode that is about to end (e.g. Autonomous, TeleOp, Test).
     */
    private void odometryTask(TrcTaskMgr.TaskType taskType, TrcRobot.RunMode runMode)
    {
        final String funcName = "odometryTask";

        if (debugEnabled)
        {
            dbgTrace.traceEnter(funcName, TrcDbgTrace.TraceLevel.TASK, "taskType=%s,runMode=%s", taskType, runMode);
        }

        synchronized (odometry)
        {
            motorValues.prevTimestamp = motorValues.currTimestamp;
            motorValues.currTimestamp = TrcUtil.getCurrentTime();

            for (int i = 0; i < motors.length; i++)
            {
                motorValues.prevPositions[i] = motorValues.currPositions[i];

                try
                {
                    motorValues.currPositions[i] = motors[i].getPosition();
                }
                catch (UnsupportedOperationException e)
                {
                    motorValues.currPositions[i] = 0;
                }

                motorValues.motorPosDiffs[i] = motorValues.currPositions[i] - motorValues.prevPositions[i];

                try
                {
                    motorValues.currVelocities[i] = motors[i].getVelocity();
                }
                catch (UnsupportedOperationException e)
                {
                    motorValues.currVelocities[i] = 0;
                }

                if (motorValues.currPositions[i] != motorValues.prevPositions[i] || motors[i].getPower() == 0.0)
                {
                    motorValues.stallStartTimes[i] = motorValues.currTimestamp;
                }
            }

            TrcPose2D poseDelta = updateOdometry(motorValues);
            if (gyro != null)
            {
                // Overwrite the heading/turnrate values if gyro present, since that's more accurate
                poseDelta.heading = gyro.getZHeading().value - odometry.heading;
                poseDelta.turnRate = gyro.getZRotationRate().value;
            }

            if (USE_POSE_EXP)
            {
                updatePose(poseDelta, odometry.heading);
            }
            else
            {
                RealVector pos = MatrixUtils.createRealVector(new double[] { poseDelta.x, poseDelta.y });
                RealVector vel = MatrixUtils.createRealVector(new double[] { poseDelta.xVel, poseDelta.yVel });

                pos = TrcUtil.rotateCW(pos, odometry.heading);
                vel = TrcUtil.rotateCW(vel, odometry.heading);

                odometry.x += pos.getEntry(0);
                odometry.y += pos.getEntry(1);
                odometry.xVel = vel.getEntry(0);
                odometry.yVel = vel.getEntry(1);
                odometry.heading += poseDelta.heading;
                odometry.turnRate = poseDelta.turnRate;
            }
        }

        if (debugEnabled)
        {
            dbgTrace.traceExit(funcName, TrcDbgTrace.TraceLevel.TASK);
        }
    }   //odometryTask

    /**
     * Update the current robot pose with a poseDelta using 1st order dynamics.
     *
     * @param poseDelta The pose delta since the last update.
     * @param heading   The robot heading in the last update.
     */
    private void updatePose(TrcPose2D poseDelta, double heading)
    {
        // The math below uses a different coordinate system (NWU) so we have to convert
        double[] posArr = enuToNwuChangeOfBasis.operate(new double[] { poseDelta.x, poseDelta.y });
        double x = posArr[0];
        double y = posArr[1];
        // Convert clockwise degrees to counter-clockwise radians
        double theta = Math.toRadians(-poseDelta.heading);
        double headingRad = Math.toRadians(-heading);

        // The following black magic has been ripped straight out of some book (https://file.tavsys.net/control/state-space-guide.pdf)
        RealMatrix A = MatrixUtils.createRealMatrix(new double[][] { { Math.cos(headingRad), -Math.sin(headingRad), 0 },
            { Math.sin(headingRad), Math.cos(headingRad), 0 }, { 0, 0, 1 } });
        RealMatrix B;
        if (Math.abs(theta) <= 1E-9)
        {
            // Use the taylor series approximations, since some values are indeterminate
            B = MatrixUtils.createRealMatrix(new double[][] { { 1 - theta * theta / 6.0, -theta / 2.0, 0 },
                { theta / 2.0, 1 - theta * theta / 6.0, 0 }, { 0, 0, 1 } });
        }
        else
        {
            B = MatrixUtils.createRealMatrix(new double[][] { { Math.sin(theta), Math.cos(theta) - 1, 0 },
                { 1 - Math.cos(theta), Math.sin(theta), 0 }, { 0, 0, theta } });
            B = B.scalarMultiply(1.0 / theta);
        }
        RealVector C = MatrixUtils.createRealVector(new double[] { x, y, theta });
        RealVector globalPose = A.multiply(B).operate(C);
        // Convert back to our (ENU) reference frame
        RealVector pos = nwuToEnuChangeOfBasis.operate(globalPose.getSubVector(0, 2));
        // Convert back to clockwise degrees for heading
        theta = Math.toDegrees(-globalPose.getEntry(2));

        // Rotate the velocity vector into the global reference frame
        RealVector vel = MatrixUtils.createRealVector(new double[] { poseDelta.xVel, poseDelta.yVel });
        vel = TrcUtil.rotateCW(vel, heading);

        // Update the odometry values
        odometry.x += pos.getEntry(0);
        odometry.y += pos.getEntry(1);
        odometry.xVel = vel.getEntry(0);
        odometry.yVel = vel.getEntry(1);
        odometry.heading += theta;
        odometry.turnRate = poseDelta.turnRate;
    }

    /**
     * This method is called when the competition mode is about to end to stop the drive base.
     *
     * @param taskType specifies the type of task being run.
     * @param runMode  specifies the competition mode that is about to end (e.g. Autonomous, TeleOp, Test).
     */
    private void stopTask(TrcTaskMgr.TaskType taskType, TrcRobot.RunMode runMode)
    {
        final String funcName = "stopTask";

        if (debugEnabled)
        {
            dbgTrace.traceEnter(funcName, TrcDbgTrace.TraceLevel.TASK, "taskType=%s,runMode=%s", taskType, runMode);
        }

        stop();

        if (debugEnabled)
        {
            dbgTrace.traceExit(funcName, TrcDbgTrace.TraceLevel.TASK);
        }
    }   //stopTask

}   //class TrcDriveBase<|MERGE_RESOLUTION|>--- conflicted
+++ resolved
@@ -67,11 +67,8 @@
      * This method implements tank drive where leftPower controls the left motors and right power controls the right
      * motors.
      *
-<<<<<<< HEAD
-=======
      * @param owner      specifies the ID string of the caller for checking ownership, can be null if caller is not
      *                   ownership aware.
->>>>>>> cc7df807
      * @param leftPower  specifies left power value.
      * @param rightPower specifies right power value.
      * @param inverted   specifies true to invert control (i.e. robot front becomes robot back).
@@ -363,11 +360,7 @@
 
         synchronized (odometry)
         {
-<<<<<<< HEAD
             heading = odometry.heading;
-=======
-            heading = gyro != null ? odometry.gyroHeading : odometry.rotRawPos * rotScale;
->>>>>>> cc7df807
         }
 
         if (debugEnabled)
@@ -811,11 +804,7 @@
             dbgTrace.traceEnter(funcName, TrcDbgTrace.TraceLevel.API, "owner=%s", owner);
         }
 
-<<<<<<< HEAD
-        for (TrcMotorController motor : motors)
-=======
         if (validateOwnership(owner))
->>>>>>> cc7df807
         {
             for (TrcMotorController motor : motors)
             {
@@ -899,22 +888,12 @@
 
         if (debugEnabled)
         {
-<<<<<<< HEAD
-            dbgTrace.traceEnter(funcName, TrcDbgTrace.TraceLevel.API, "mag=%f,curve=%f,inverted=%s", magnitude, curve,
-                inverted);
-=======
             dbgTrace.traceEnter(funcName, TrcDbgTrace.TraceLevel.API, "owner=%s,mag=%f,curve=%f,inverted=%s", owner,
                 magnitude, curve, inverted);
->>>>>>> cc7df807
         }
 
         if (validateOwnership(owner))
         {
-<<<<<<< HEAD
-            double value = Math.log(-curve);
-            double ratio = (value - sensitivity) / (value + sensitivity);
-            if (ratio == 0.0)
-=======
             if (curve < 0.0)
             {
                 double value = Math.log(-curve);
@@ -927,7 +906,6 @@
                 rightOutput = magnitude;
             }
             else if (curve > 0.0)
->>>>>>> cc7df807
             {
                 double value = Math.log(curve);
                 double ratio = (value - sensitivity) / (value + sensitivity);
@@ -938,33 +916,11 @@
                 leftOutput = magnitude;
                 rightOutput = magnitude / ratio;
             }
-<<<<<<< HEAD
-            leftOutput = magnitude / ratio;
-            rightOutput = magnitude;
-        }
-        else if (curve > 0.0)
-        {
-            double value = Math.log(curve);
-            double ratio = (value - sensitivity) / (value + sensitivity);
-            if (ratio == 0.0)
-=======
             else
->>>>>>> cc7df807
             {
                 leftOutput = magnitude;
                 rightOutput = magnitude;
             }
-<<<<<<< HEAD
-            leftOutput = magnitude;
-            rightOutput = magnitude / ratio;
-        }
-        else
-        {
-            leftOutput = magnitude;
-            rightOutput = magnitude;
-        }
-=======
->>>>>>> cc7df807
 
             tankDrive(owner, leftOutput, rightOutput, inverted);
         }
@@ -1022,14 +978,8 @@
 
         if (debugEnabled)
         {
-<<<<<<< HEAD
-            dbgTrace
-                .traceEnter(funcName, TrcDbgTrace.TraceLevel.API, "drivePower=%f,turnPower=%f,inverted=%s", drivePower,
-                    turnPower, inverted);
-=======
             dbgTrace.traceEnter(funcName, TrcDbgTrace.TraceLevel.API, "owner=%s,drivePower=%f,turnPower=%f,inverted=%s",
                 owner, drivePower, turnPower, inverted);
->>>>>>> cc7df807
         }
 
         if (validateOwnership(owner))
@@ -1061,8 +1011,6 @@
      *
      * @param drivePower specifies the drive power value.
      * @param turnPower  specifies the turn power value.
-<<<<<<< HEAD
-=======
      * @param inverted   specifies true to invert control (i.e. robot front becomes robot back).
      */
     public void arcadeDrive(double drivePower, double turnPower, boolean inverted)
@@ -1076,7 +1024,6 @@
      *
      * @param drivePower specifies the drive power value.
      * @param turnPower  specifies the turn power value.
->>>>>>> cc7df807
      */
     public void arcadeDrive(double drivePower, double turnPower)
     {
@@ -1088,11 +1035,8 @@
      * controls how fast the robot will go in the y direction. Rotation controls how fast the robot rotates and
      * gyroAngle specifies the heading the robot should maintain.
      *
-<<<<<<< HEAD
-=======
      * @param owner     specifies the ID string of the caller for checking ownership, can be null if caller is not
      *                  ownership aware.
->>>>>>> cc7df807
      * @param x         specifies the x power.
      * @param y         specifies the y power.
      * @param rotation  specifies the rotating power.
@@ -1109,10 +1053,7 @@
      * controls how fast the robot will go in the y direction. Rotation controls how fast the robot rotates and
      * gyroAngle specifies the heading the robot should maintain.
      *
-<<<<<<< HEAD
-=======
      * @param owner    specifies the ID string of the caller for checking ownership, can be null if caller is not ownership aware.
->>>>>>> cc7df807
      * @param x        specifies the x power.
      * @param y        specifies the y power.
      * @param rotation specifies the rotating power.
@@ -1128,8 +1069,6 @@
      * controls how fast the robot will go in the y direction. Rotation controls how fast the robot rotates and
      * gyroAngle specifies the heading the robot should maintain.
      *
-<<<<<<< HEAD
-=======
      * @param x        specifies the x power.
      * @param y        specifies the y power.
      * @param rotation specifies the rotating power.
@@ -1161,7 +1100,6 @@
      * controls how fast the robot will go in the y direction. Rotation controls how fast the robot rotates and
      * gyroAngle specifies the heading the robot should maintain.
      *
->>>>>>> cc7df807
      * @param x         specifies the x power.
      * @param y         specifies the y power.
      * @param rotation  specifies the rotating power.
@@ -1208,10 +1146,7 @@
      * @param owner     specifies the ID string of the caller for checking ownership, can be null if caller is not
      *                  ownership aware.
      * @param magnitude specifies the magnitude combining x and y axes.
-<<<<<<< HEAD
      * @param direction specifies the direction in degrees. 0 is forward. Positive is clockwise.
-=======
-     * @param direction specifies the direction in degrees.
      * @param rotation  specifies the rotation power.
      * @param inverted  specifies true to invert control (i.e. robot front becomes robot back).
      */
@@ -1219,7 +1154,7 @@
         boolean inverted)
     {
         double dirInRads = Math.toRadians(direction);
-        holonomicDrive(owner, magnitude * Math.cos(dirInRads), magnitude * Math.sin(dirInRads), rotation, inverted,
+        holonomicDrive(owner, magnitude * Math.sin(dirInRads), magnitude * Math.cos(dirInRads), rotation, inverted,
             0.0);
     }   //holonomicDrive_Polar
 
@@ -1229,7 +1164,6 @@
      *
      * @param magnitude specifies the magnitude combining x and y axes.
      * @param direction specifies the direction in degrees.
->>>>>>> cc7df807
      * @param rotation  specifies the rotation power.
      * @param inverted  specifies true to invert control (i.e. robot front becomes robot back).
      */
@@ -1253,12 +1187,8 @@
         double gyroAngle)
     {
         double dirInRads = Math.toRadians(direction);
-<<<<<<< HEAD
-        holonomicDrive(magnitude * Math.sin(dirInRads), magnitude * Math.cos(dirInRads), rotation, inverted, 0.0);
-=======
-        holonomicDrive(owner, magnitude * Math.cos(dirInRads), magnitude * Math.sin(dirInRads), rotation, false,
+        holonomicDrive(owner, magnitude * Math.sin(dirInRads), magnitude * Math.cos(dirInRads), rotation, false,
             gyroAngle);
->>>>>>> cc7df807
     }   //holonomicDrive_Polar
 
     /**
@@ -1266,11 +1196,7 @@
      * direction and how fast it will rotate.
      *
      * @param magnitude specifies the magnitude combining x and y axes.
-<<<<<<< HEAD
      * @param direction specifies the direction in degrees. 0 is forward. Positive is clockwise.
-=======
-     * @param direction specifies the direction in degrees.
->>>>>>> cc7df807
      * @param rotation  specifies the rotation power.
      * @param gyroAngle specifies the current gyro heading. Use this to drive by the field reference frame.
      */
@@ -1292,11 +1218,7 @@
     public void holonomicDrive_Polar(String owner, double magnitude, double direction, double rotation)
     {
         double dirInRads = Math.toRadians(direction);
-<<<<<<< HEAD
-        holonomicDrive(magnitude * Math.sin(dirInRads), magnitude * Math.cos(dirInRads), rotation, false, gyroAngle);
-=======
-        holonomicDrive(owner, magnitude * Math.cos(dirInRads), magnitude * Math.sin(dirInRads), rotation, false, 0.0);
->>>>>>> cc7df807
+        holonomicDrive(owner, magnitude * Math.sin(dirInRads), magnitude * Math.cos(dirInRads), rotation, false, gyroAngle);
     }   //holonomicDrive_Polar
 
     /**
@@ -1304,21 +1226,12 @@
      * direction and how fast it will rotate.
      *
      * @param magnitude specifies the magnitude combining x and y axes.
-<<<<<<< HEAD
      * @param direction specifies the direction in degrees. 0 is forward. Positive is clockwise.
-=======
-     * @param direction specifies the direction in degrees.
->>>>>>> cc7df807
      * @param rotation  specifies the rotation power.
      */
     public void holonomicDrive_Polar(double magnitude, double direction, double rotation)
     {
-<<<<<<< HEAD
-        double dirInRads = Math.toRadians(direction);
-        holonomicDrive(magnitude * Math.sin(dirInRads), magnitude * Math.cos(dirInRads), rotation, false, 0.0);
-=======
         holonomicDrive_Polar(null, magnitude, direction, rotation);
->>>>>>> cc7df807
     }   //holonomicDrive_Polar
 
     /**
